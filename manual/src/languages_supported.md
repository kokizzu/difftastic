# Languages Supported

This page lists all the languages supported by difftastic. You can
also view the languages supported in your current installed version
with `difft --list-languages`.

## Programming Languages

<<<<<<< HEAD
| Language        | Parser Used                                                                                     |
|-----------------|-------------------------------------------------------------------------------------------------|
| Ada             | [briot/tree-sitter-ada](https://github.com/briot/tree-sitter-ada)                               |
| Apex            | [aheber/tree-sitter-sfapex](https://github.com/aheber/tree-sitter-sfapex)                       |
| Bash            | [tree-sitter/tree-sitter-bash](https://github.com/tree-sitter/tree-sitter-bash)                 |
| C               | [tree-sitter/tree-sitter-c](https://github.com/tree-sitter/tree-sitter-c)                       |
| C++             | [tree-sitter/tree-sitter-cpp](https://github.com/tree-sitter/tree-sitter-cpp)                   |
| C#              | [tree-sitter/tree-sitter-c-sharp](https://github.com/tree-sitter/tree-sitter-c-sharp)           |
| Clojure         | [sogaiu/tree-sitter-clojure](https://github.com/sogaiu/tree-sitter-clojure)                     |
| CMake           | [uyha/tree-sitter-cmake](https://github.com/uyha/tree-sitter-cmake)                             |
| Common Lisp     | [theHamsta/tree-sitter-commonlisp](https://github.com/theHamsta/tree-sitter-commonlisp)         |
| Dart            | [UserNobody14/tree-sitter-dart](https://github.com/UserNobody14/tree-sitter-dart)               |
| Elixir          | [elixir-lang/tree-sitter-elixir](https://github.com/elixir-lang/tree-sitter-elixir)             |
| Elm             | [elm-tooling/tree-sitter-elm](https://github.com/elm-tooling/tree-sitter-elm)                   |
| Elvish          | [ckafi/tree-sitter-elvish](https://github.com/ckafi/tree-sitter-elvish)                         |
| Erlang          | [WhatsApp/tree-sitter-erlang](https://github.com/WhatsApp/tree-sitter-erlang)                   |
| Emacs Lisp      | [wilfred/tree-sitter-elisp](https://github.com/Wilfred/tree-sitter-elisp)                       |
| Gleam           | [gleam-lang/tree-sitter-gleam](https://github.com/gleam-lang/tree-sitter-gleam)                 |
| Go              | [tree-sitter/tree-sitter-go](https://github.com/tree-sitter/tree-sitter-go)                     |
| Hack            | [slackhq/tree-sitter-hack](https://github.com/slackhq/tree-sitter-hack)                         |
| Hare            | [ecmma/tree-sitter-hare](https://git.sr.ht/~ecmma/tree-sitter-hare)                             |
| Haskell         | [tree-sitter/tree-sitter-haskell](https://github.com/tree-sitter/tree-sitter-haskell)           |
| Janet           | [sogaiu/tree-sitter-janet-simple](https://github.com/sogaiu/tree-sitter-janet-simple)           |
| Java            | [tree-sitter/tree-sitter-java](https://github.com/tree-sitter/tree-sitter-java)                 |
| JavaScript, JSX | [tree-sitter/tree-sitter-javascript](https://github.com/tree-sitter/tree-sitter-javascript)     |
| Julia           | [tree-sitter/tree-sitter-julia](https://github.com/tree-sitter/tree-sitter-julia)               |
| Kotlin          | [fwcd/tree-sitter-kotlin](https://github.com/fwcd/tree-sitter-kotlin)                           |
| Lua             | [tree-sitter-grammars/tree-sitter-lua](https://github.com/tree-sitter-grammars/tree-sitter-lua) |
| Make            | [alemuller/tree-sitter-make](https://github.com/alemuller/tree-sitter-make)                     |
| Nix             | [cstrahan/tree-sitter-nix](https://github.com/cstrahan/tree-sitter-nix)                         |
| Objective-C     | [amaanq/tree-sitter-objc](https://github.com/amaanq/tree-sitter-objc)                           |
| OCaml           | [tree-sitter/tree-sitter-ocaml](https://github.com/tree-sitter/tree-sitter-ocaml)               |
| Perl            | [ganezdragon/tree-sitter-perl](https://github.com/ganezdragon/tree-sitter-perl)                 |
| PHP             | [tree-sitter/tree-sitter-php](https://github.com/tree-sitter/tree-sitter-php)                   |
| Python          | [tree-sitter/tree-sitter-python](https://github.com/tree-sitter/tree-sitter-python)             |
| QML             | [tree-sitter/tree-sitter-qmljs](https://github.com/yuja/tree-sitter-qmljs)                      |
| R               | [r-lib/tree-sitter-r](https://github.com/r-lib/tree-sitter-r)                                   |
| Racket          | [6cdh/tree-sitter-racket](https://github.com/6cdh/tree-sitter-racket)                           |
| Ruby            | [tree-sitter/tree-sitter-ruby](https://github.com/tree-sitter/tree-sitter-ruby)                 |
| Rust            | [tree-sitter/tree-sitter-rust](https://github.com/tree-sitter/tree-sitter-rust)                 |
| Scala           | [tree-sitter/tree-sitter-scala](https://github.com/tree-sitter/tree-sitter-scala)               |
| Scheme          | [6cdh/tree-sitter-scheme](https://github.com/6cdh/tree-sitter-scheme)                           |
| Smali           | [amaanq/tree-sitter-smali](https://github.com/amaanq/tree-sitter-smali)                         |
| Solidity        | [JoranHonig/tree-sitter-solidity](https://github.com/JoranHonig/tree-sitter-solidity)           |
| SQL             | [m-novikov/tree-sitter-sql](https://github.com/m-novikov/tree-sitter-sql)                       |
| Swift           | [alex-pinkus/tree-sitter-swift](https://github.com/alex-pinkus/tree-sitter-swift)               |
| TypeScript, TSX | [tree-sitter/tree-sitter-typescript](https://github.com/tree-sitter/tree-sitter-typescript)     |
| VHDL            | [JLeemaster/tree-sitter-vhdl](https://github.com/JLeemaster/tree-sitter-vhdl)                   |
| Zig             | [maxxnino/tree-sitter-zig](https://github.com/maxxnino/tree-sitter-zig)                         |
=======
| Language        | Parser Used                                                                                 |
|-----------------|---------------------------------------------------------------------------------------------|
| Ada             | [briot/tree-sitter-ada](https://github.com/briot/tree-sitter-ada)                           |
| Apex            | [aheber/tree-sitter-sfapex](https://github.com/aheber/tree-sitter-sfapex)                   |
| Bash            | [tree-sitter/tree-sitter-bash](https://github.com/tree-sitter/tree-sitter-bash)             |
| C               | [tree-sitter/tree-sitter-c](https://github.com/tree-sitter/tree-sitter-c)                   |
| C++             | [tree-sitter/tree-sitter-cpp](https://github.com/tree-sitter/tree-sitter-cpp)               |
| C#              | [tree-sitter/tree-sitter-c-sharp](https://github.com/tree-sitter/tree-sitter-c-sharp)       |
| Clojure         | [sogaiu/tree-sitter-clojure](https://github.com/sogaiu/tree-sitter-clojure)                 |
| CMake           | [uyha/tree-sitter-cmake](https://github.com/uyha/tree-sitter-cmake)                         |
| Common Lisp     | [theHamsta/tree-sitter-commonlisp](https://github.com/theHamsta/tree-sitter-commonlisp)     |
| Dart            | [UserNobody14/tree-sitter-dart](https://github.com/UserNobody14/tree-sitter-dart)           |
| Devicetree      | [joelspadin/tree-sitter-devicetree](https://github.com/joelspadin/tree-sitter-devicetree)   |
| Elixir          | [elixir-lang/tree-sitter-elixir](https://github.com/elixir-lang/tree-sitter-elixir)         |
| Elm             | [elm-tooling/tree-sitter-elm](https://github.com/elm-tooling/tree-sitter-elm)               |
| Elvish          | [ckafi/tree-sitter-elvish](https://github.com/ckafi/tree-sitter-elvish)                     |
| Erlang          | [WhatsApp/tree-sitter-erlang](https://github.com/WhatsApp/tree-sitter-erlang)               |
| Emacs Lisp      | [wilfred/tree-sitter-elisp](https://github.com/Wilfred/tree-sitter-elisp)                   |
| Gleam           | [gleam-lang/tree-sitter-gleam](https://github.com/gleam-lang/tree-sitter-gleam)             |
| Go              | [tree-sitter/tree-sitter-go](https://github.com/tree-sitter/tree-sitter-go)                 |
| Hack            | [slackhq/tree-sitter-hack](https://github.com/slackhq/tree-sitter-hack)                     |
| Hare            | [ecmma/tree-sitter-hare](https://git.sr.ht/~ecmma/tree-sitter-hare)                         |
| Haskell         | [tree-sitter/tree-sitter-haskell](https://github.com/tree-sitter/tree-sitter-haskell)       |
| Janet           | [sogaiu/tree-sitter-janet-simple](https://github.com/sogaiu/tree-sitter-janet-simple)       |
| Java            | [tree-sitter/tree-sitter-java](https://github.com/tree-sitter/tree-sitter-java)             |
| JavaScript, JSX | [tree-sitter/tree-sitter-javascript](https://github.com/tree-sitter/tree-sitter-javascript) |
| Julia           | [tree-sitter/tree-sitter-julia](https://github.com/tree-sitter/tree-sitter-julia)           |
| Kotlin          | [fwcd/tree-sitter-kotlin](https://github.com/fwcd/tree-sitter-kotlin)                       |
| Lua             | [nvim-treesitter/tree-sitter-lua](https://github.com/nvim-treesitter/tree-sitter-lua)       |
| Make            | [alemuller/tree-sitter-make](https://github.com/alemuller/tree-sitter-make)                 |
| Nix             | [cstrahan/tree-sitter-nix](https://github.com/cstrahan/tree-sitter-nix)                     |
| Objective-C     | [amaanq/tree-sitter-objc](https://github.com/amaanq/tree-sitter-objc)                       |
| OCaml           | [tree-sitter/tree-sitter-ocaml](https://github.com/tree-sitter/tree-sitter-ocaml)           |
| Perl            | [ganezdragon/tree-sitter-perl](https://github.com/ganezdragon/tree-sitter-perl)             |
| PHP             | [tree-sitter/tree-sitter-php](https://github.com/tree-sitter/tree-sitter-php)               |
| Python          | [tree-sitter/tree-sitter-python](https://github.com/tree-sitter/tree-sitter-python)         |
| QML             | [tree-sitter/tree-sitter-qmljs](https://github.com/yuja/tree-sitter-qmljs)                  |
| R               | [r-lib/tree-sitter-r](https://github.com/r-lib/tree-sitter-r)                               |
| Racket          | [6cdh/tree-sitter-racket](https://github.com/6cdh/tree-sitter-racket)                       |
| Ruby            | [tree-sitter/tree-sitter-ruby](https://github.com/tree-sitter/tree-sitter-ruby)             |
| Rust            | [tree-sitter/tree-sitter-rust](https://github.com/tree-sitter/tree-sitter-rust)             |
| Scala           | [tree-sitter/tree-sitter-scala](https://github.com/tree-sitter/tree-sitter-scala)           |
| Smali           | [amaanq/tree-sitter-smali](https://github.com/amaanq/tree-sitter-smali)                     |
| Solidity        | [JoranHonig/tree-sitter-solidity](https://github.com/JoranHonig/tree-sitter-solidity)       |
| SQL             | [m-novikov/tree-sitter-sql](https://github.com/m-novikov/tree-sitter-sql)                   |
| Swift           | [alex-pinkus/tree-sitter-swift](https://github.com/alex-pinkus/tree-sitter-swift)           |
| TypeScript, TSX | [tree-sitter/tree-sitter-typescript](https://github.com/tree-sitter/tree-sitter-typescript) |
| VHDL            | [JLeemaster/tree-sitter-vhdl](https://github.com/JLeemaster/tree-sitter-vhdl)               |
| Zig             | [maxxnino/tree-sitter-zig](https://github.com/maxxnino/tree-sitter-zig)                     |
>>>>>>> e6b27caf

## Structured Text Formats

| Language | Parser Used                                                                         |
|----------|-------------------------------------------------------------------------------------|
| CSS      | [tree-sitter/tree-sitter-css](https://github.com/tree-sitter/tree-sitter-css)       |
| HCL      | [MichaHoffmann/tree-sitter-hcl](https://github.com/MichaHoffmann/tree-sitter-hcl)   |
| HTML     | [tree-sitter/tree-sitter-html](https://github.com/tree-sitter/tree-sitter-html)     |
| JSON     | [tree-sitter/tree-sitter-json](https://github.com/tree-sitter/tree-sitter-json)     |
| LaTeX    | [latex-lsp/tree-sitter-latex](https://github.com/latex-lsp/tree-sitter-latex)       |
| Newick   | [delehef/tree-sitter-newick](https://github.com/delehef/tree-sitter-newick)         |
| SCSS     | [serenadeai/tree-sitter-scss](https://github.com/serenadeai/tree-sitter-scss)       |
| TOML     | [ikatyang/tree-sitter-toml](https://github.com/ikatyang/tree-sitter-toml)           |
| XML      | [ObserverOfTime/tree-sitter-xml](https://github.com/ObserverOfTime/tree-sitter-xml) |
| YAML     | [ikatyang/tree-sitter-yaml](https://github.com/ikatyang/tree-sitter-yaml)           |
<|MERGE_RESOLUTION|>--- conflicted
+++ resolved
@@ -6,7 +6,6 @@
 
 ## Programming Languages
 
-<<<<<<< HEAD
 | Language        | Parser Used                                                                                     |
 |-----------------|-------------------------------------------------------------------------------------------------|
 | Ada             | [briot/tree-sitter-ada](https://github.com/briot/tree-sitter-ada)                               |
@@ -19,6 +18,7 @@
 | CMake           | [uyha/tree-sitter-cmake](https://github.com/uyha/tree-sitter-cmake)                             |
 | Common Lisp     | [theHamsta/tree-sitter-commonlisp](https://github.com/theHamsta/tree-sitter-commonlisp)         |
 | Dart            | [UserNobody14/tree-sitter-dart](https://github.com/UserNobody14/tree-sitter-dart)               |
+| Devicetree      | [joelspadin/tree-sitter-devicetree](https://github.com/joelspadin/tree-sitter-devicetree)       |
 | Elixir          | [elixir-lang/tree-sitter-elixir](https://github.com/elixir-lang/tree-sitter-elixir)             |
 | Elm             | [elm-tooling/tree-sitter-elm](https://github.com/elm-tooling/tree-sitter-elm)                   |
 | Elvish          | [ckafi/tree-sitter-elvish](https://github.com/ckafi/tree-sitter-elvish)                         |
@@ -56,57 +56,6 @@
 | TypeScript, TSX | [tree-sitter/tree-sitter-typescript](https://github.com/tree-sitter/tree-sitter-typescript)     |
 | VHDL            | [JLeemaster/tree-sitter-vhdl](https://github.com/JLeemaster/tree-sitter-vhdl)                   |
 | Zig             | [maxxnino/tree-sitter-zig](https://github.com/maxxnino/tree-sitter-zig)                         |
-=======
-| Language        | Parser Used                                                                                 |
-|-----------------|---------------------------------------------------------------------------------------------|
-| Ada             | [briot/tree-sitter-ada](https://github.com/briot/tree-sitter-ada)                           |
-| Apex            | [aheber/tree-sitter-sfapex](https://github.com/aheber/tree-sitter-sfapex)                   |
-| Bash            | [tree-sitter/tree-sitter-bash](https://github.com/tree-sitter/tree-sitter-bash)             |
-| C               | [tree-sitter/tree-sitter-c](https://github.com/tree-sitter/tree-sitter-c)                   |
-| C++             | [tree-sitter/tree-sitter-cpp](https://github.com/tree-sitter/tree-sitter-cpp)               |
-| C#              | [tree-sitter/tree-sitter-c-sharp](https://github.com/tree-sitter/tree-sitter-c-sharp)       |
-| Clojure         | [sogaiu/tree-sitter-clojure](https://github.com/sogaiu/tree-sitter-clojure)                 |
-| CMake           | [uyha/tree-sitter-cmake](https://github.com/uyha/tree-sitter-cmake)                         |
-| Common Lisp     | [theHamsta/tree-sitter-commonlisp](https://github.com/theHamsta/tree-sitter-commonlisp)     |
-| Dart            | [UserNobody14/tree-sitter-dart](https://github.com/UserNobody14/tree-sitter-dart)           |
-| Devicetree      | [joelspadin/tree-sitter-devicetree](https://github.com/joelspadin/tree-sitter-devicetree)   |
-| Elixir          | [elixir-lang/tree-sitter-elixir](https://github.com/elixir-lang/tree-sitter-elixir)         |
-| Elm             | [elm-tooling/tree-sitter-elm](https://github.com/elm-tooling/tree-sitter-elm)               |
-| Elvish          | [ckafi/tree-sitter-elvish](https://github.com/ckafi/tree-sitter-elvish)                     |
-| Erlang          | [WhatsApp/tree-sitter-erlang](https://github.com/WhatsApp/tree-sitter-erlang)               |
-| Emacs Lisp      | [wilfred/tree-sitter-elisp](https://github.com/Wilfred/tree-sitter-elisp)                   |
-| Gleam           | [gleam-lang/tree-sitter-gleam](https://github.com/gleam-lang/tree-sitter-gleam)             |
-| Go              | [tree-sitter/tree-sitter-go](https://github.com/tree-sitter/tree-sitter-go)                 |
-| Hack            | [slackhq/tree-sitter-hack](https://github.com/slackhq/tree-sitter-hack)                     |
-| Hare            | [ecmma/tree-sitter-hare](https://git.sr.ht/~ecmma/tree-sitter-hare)                         |
-| Haskell         | [tree-sitter/tree-sitter-haskell](https://github.com/tree-sitter/tree-sitter-haskell)       |
-| Janet           | [sogaiu/tree-sitter-janet-simple](https://github.com/sogaiu/tree-sitter-janet-simple)       |
-| Java            | [tree-sitter/tree-sitter-java](https://github.com/tree-sitter/tree-sitter-java)             |
-| JavaScript, JSX | [tree-sitter/tree-sitter-javascript](https://github.com/tree-sitter/tree-sitter-javascript) |
-| Julia           | [tree-sitter/tree-sitter-julia](https://github.com/tree-sitter/tree-sitter-julia)           |
-| Kotlin          | [fwcd/tree-sitter-kotlin](https://github.com/fwcd/tree-sitter-kotlin)                       |
-| Lua             | [nvim-treesitter/tree-sitter-lua](https://github.com/nvim-treesitter/tree-sitter-lua)       |
-| Make            | [alemuller/tree-sitter-make](https://github.com/alemuller/tree-sitter-make)                 |
-| Nix             | [cstrahan/tree-sitter-nix](https://github.com/cstrahan/tree-sitter-nix)                     |
-| Objective-C     | [amaanq/tree-sitter-objc](https://github.com/amaanq/tree-sitter-objc)                       |
-| OCaml           | [tree-sitter/tree-sitter-ocaml](https://github.com/tree-sitter/tree-sitter-ocaml)           |
-| Perl            | [ganezdragon/tree-sitter-perl](https://github.com/ganezdragon/tree-sitter-perl)             |
-| PHP             | [tree-sitter/tree-sitter-php](https://github.com/tree-sitter/tree-sitter-php)               |
-| Python          | [tree-sitter/tree-sitter-python](https://github.com/tree-sitter/tree-sitter-python)         |
-| QML             | [tree-sitter/tree-sitter-qmljs](https://github.com/yuja/tree-sitter-qmljs)                  |
-| R               | [r-lib/tree-sitter-r](https://github.com/r-lib/tree-sitter-r)                               |
-| Racket          | [6cdh/tree-sitter-racket](https://github.com/6cdh/tree-sitter-racket)                       |
-| Ruby            | [tree-sitter/tree-sitter-ruby](https://github.com/tree-sitter/tree-sitter-ruby)             |
-| Rust            | [tree-sitter/tree-sitter-rust](https://github.com/tree-sitter/tree-sitter-rust)             |
-| Scala           | [tree-sitter/tree-sitter-scala](https://github.com/tree-sitter/tree-sitter-scala)           |
-| Smali           | [amaanq/tree-sitter-smali](https://github.com/amaanq/tree-sitter-smali)                     |
-| Solidity        | [JoranHonig/tree-sitter-solidity](https://github.com/JoranHonig/tree-sitter-solidity)       |
-| SQL             | [m-novikov/tree-sitter-sql](https://github.com/m-novikov/tree-sitter-sql)                   |
-| Swift           | [alex-pinkus/tree-sitter-swift](https://github.com/alex-pinkus/tree-sitter-swift)           |
-| TypeScript, TSX | [tree-sitter/tree-sitter-typescript](https://github.com/tree-sitter/tree-sitter-typescript) |
-| VHDL            | [JLeemaster/tree-sitter-vhdl](https://github.com/JLeemaster/tree-sitter-vhdl)               |
-| Zig             | [maxxnino/tree-sitter-zig](https://github.com/maxxnino/tree-sitter-zig)                     |
->>>>>>> e6b27caf
 
 ## Structured Text Formats
 
