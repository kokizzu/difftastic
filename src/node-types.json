[
  {
    "type": "additive_expression",
    "named": true,
    "fields": {},
    "children": {
      "multiple": true,
      "required": false,
      "types": [
        {
          "type": "additive_expression",
          "named": true
        },
        {
          "type": "anonymous_function",
          "named": true
        },
        {
          "type": "as_expression",
          "named": true
        },
        {
          "type": "bin_literal",
          "named": true
        },
        {
          "type": "boolean_literal",
          "named": true
        },
        {
          "type": "call_expression",
          "named": true
        },
        {
          "type": "callable_reference",
          "named": true
        },
        {
          "type": "character_literal",
          "named": true
        },
        {
          "type": "check_expression",
          "named": true
        },
        {
          "type": "collection_literal",
          "named": true
        },
        {
          "type": "comparison_expression",
          "named": true
        },
        {
          "type": "conjunction_expression",
          "named": true
        },
        {
          "type": "disjunction_expression",
          "named": true
        },
        {
          "type": "elvis_expression",
          "named": true
        },
        {
          "type": "equality_expression",
          "named": true
        },
        {
          "type": "hex_literal",
          "named": true
        },
        {
          "type": "if_expression",
          "named": true
        },
        {
          "type": "indexing_expression",
          "named": true
        },
        {
          "type": "infix_expression",
          "named": true
        },
        {
          "type": "integer_literal",
          "named": true
        },
        {
          "type": "jump_expression",
          "named": true
        },
        {
          "type": "lambda_literal",
          "named": true
        },
        {
          "type": "long_literal",
          "named": true
        },
        {
          "type": "multiplicative_expression",
          "named": true
        },
        {
          "type": "navigation_expression",
          "named": true
        },
        {
          "type": "object_literal",
          "named": true
        },
        {
          "type": "parenthesized_expression",
          "named": true
        },
        {
          "type": "postfix_expression",
          "named": true
        },
        {
          "type": "prefix_expression",
          "named": true
        },
        {
          "type": "range_expression",
          "named": true
        },
        {
          "type": "real_literal",
          "named": true
        },
        {
          "type": "simple_identifier",
          "named": true
        },
        {
          "type": "spread_expression",
          "named": true
        },
        {
          "type": "string_literal",
          "named": true
        },
        {
          "type": "super_expression",
          "named": true
        },
        {
          "type": "this_expression",
          "named": true
        },
        {
          "type": "try_expression",
          "named": true
        },
        {
          "type": "unsigned_literal",
          "named": true
        },
        {
          "type": "when_expression",
          "named": true
        }
      ]
    }
  },
  {
    "type": "annotated_lambda",
    "named": true,
    "fields": {},
    "children": {
      "multiple": true,
      "required": true,
      "types": [
        {
          "type": "annotation",
          "named": true
        },
        {
          "type": "label",
          "named": true
        },
        {
          "type": "lambda_literal",
          "named": true
        }
      ]
    }
  },
  {
    "type": "annotation",
    "named": true,
    "fields": {},
    "children": {
      "multiple": true,
      "required": true,
      "types": [
        {
          "type": "constructor_invocation",
          "named": true
        },
        {
          "type": "use_site_target",
          "named": true
        },
        {
          "type": "user_type",
          "named": true
        }
      ]
    }
  },
  {
    "type": "anonymous_function",
    "named": true,
    "fields": {},
    "children": {
      "multiple": true,
      "required": true,
      "types": [
        {
          "type": "function_body",
          "named": true
        },
        {
          "type": "function_type",
          "named": true
        },
        {
          "type": "function_value_parameters",
          "named": true
        },
        {
          "type": "not_nullable_type",
          "named": true
        },
        {
          "type": "nullable_type",
          "named": true
        },
        {
          "type": "parenthesized_type",
          "named": true
        },
        {
          "type": "type_arguments",
          "named": true
        },
        {
          "type": "type_identifier",
          "named": true
        },
        {
          "type": "type_modifiers",
          "named": true
        },
        {
          "type": "user_type",
          "named": true
        }
      ]
    }
  },
  {
    "type": "anonymous_initializer",
    "named": true,
    "fields": {},
    "children": {
      "multiple": false,
      "required": false,
      "types": [
        {
          "type": "statements",
          "named": true
        }
      ]
    }
  },
  {
    "type": "as_expression",
    "named": true,
    "fields": {},
    "children": {
      "multiple": true,
      "required": false,
      "types": [
        {
          "type": "additive_expression",
          "named": true
        },
        {
          "type": "anonymous_function",
          "named": true
        },
        {
          "type": "as_expression",
          "named": true
        },
        {
          "type": "bin_literal",
          "named": true
        },
        {
          "type": "boolean_literal",
          "named": true
        },
        {
          "type": "call_expression",
          "named": true
        },
        {
          "type": "callable_reference",
          "named": true
        },
        {
          "type": "character_literal",
          "named": true
        },
        {
          "type": "check_expression",
          "named": true
        },
        {
          "type": "collection_literal",
          "named": true
        },
        {
          "type": "comparison_expression",
          "named": true
        },
        {
          "type": "conjunction_expression",
          "named": true
        },
        {
          "type": "disjunction_expression",
          "named": true
        },
        {
          "type": "elvis_expression",
          "named": true
        },
        {
          "type": "equality_expression",
          "named": true
        },
        {
          "type": "function_type",
          "named": true
        },
        {
          "type": "hex_literal",
          "named": true
        },
        {
          "type": "if_expression",
          "named": true
        },
        {
          "type": "indexing_expression",
          "named": true
        },
        {
          "type": "infix_expression",
          "named": true
        },
        {
          "type": "integer_literal",
          "named": true
        },
        {
          "type": "jump_expression",
          "named": true
        },
        {
          "type": "lambda_literal",
          "named": true
        },
        {
          "type": "long_literal",
          "named": true
        },
        {
          "type": "multiplicative_expression",
          "named": true
        },
        {
          "type": "navigation_expression",
          "named": true
        },
        {
          "type": "not_nullable_type",
          "named": true
        },
        {
          "type": "nullable_type",
          "named": true
        },
        {
          "type": "object_literal",
          "named": true
        },
        {
          "type": "parenthesized_expression",
          "named": true
        },
        {
          "type": "parenthesized_type",
          "named": true
        },
        {
          "type": "postfix_expression",
          "named": true
        },
        {
          "type": "prefix_expression",
          "named": true
        },
        {
          "type": "range_expression",
          "named": true
        },
        {
          "type": "real_literal",
          "named": true
        },
        {
          "type": "simple_identifier",
          "named": true
        },
        {
          "type": "spread_expression",
          "named": true
        },
        {
          "type": "string_literal",
          "named": true
        },
        {
          "type": "super_expression",
          "named": true
        },
        {
          "type": "this_expression",
          "named": true
        },
        {
          "type": "try_expression",
          "named": true
        },
        {
          "type": "type_modifiers",
          "named": true
        },
        {
          "type": "unsigned_literal",
          "named": true
        },
        {
          "type": "user_type",
          "named": true
        },
        {
          "type": "when_expression",
          "named": true
        }
      ]
    }
  },
  {
    "type": "assignment",
    "named": true,
    "fields": {},
    "children": {
      "multiple": true,
      "required": true,
      "types": [
        {
          "type": "additive_expression",
          "named": true
        },
        {
          "type": "anonymous_function",
          "named": true
        },
        {
          "type": "as_expression",
          "named": true
        },
        {
          "type": "bin_literal",
          "named": true
        },
        {
          "type": "boolean_literal",
          "named": true
        },
        {
          "type": "call_expression",
          "named": true
        },
        {
          "type": "callable_reference",
          "named": true
        },
        {
          "type": "character_literal",
          "named": true
        },
        {
          "type": "check_expression",
          "named": true
        },
        {
          "type": "collection_literal",
          "named": true
        },
        {
          "type": "comparison_expression",
          "named": true
        },
        {
          "type": "conjunction_expression",
          "named": true
        },
        {
          "type": "directly_assignable_expression",
          "named": true
        },
        {
          "type": "disjunction_expression",
          "named": true
        },
        {
          "type": "elvis_expression",
          "named": true
        },
        {
          "type": "equality_expression",
          "named": true
        },
        {
          "type": "hex_literal",
          "named": true
        },
        {
          "type": "if_expression",
          "named": true
        },
        {
          "type": "indexing_expression",
          "named": true
        },
        {
          "type": "infix_expression",
          "named": true
        },
        {
          "type": "integer_literal",
          "named": true
        },
        {
          "type": "jump_expression",
          "named": true
        },
        {
          "type": "lambda_literal",
          "named": true
        },
        {
          "type": "long_literal",
          "named": true
        },
        {
          "type": "multiplicative_expression",
          "named": true
        },
        {
          "type": "navigation_expression",
          "named": true
        },
        {
          "type": "object_literal",
          "named": true
        },
        {
          "type": "parenthesized_expression",
          "named": true
        },
        {
          "type": "postfix_expression",
          "named": true
        },
        {
          "type": "prefix_expression",
          "named": true
        },
        {
          "type": "range_expression",
          "named": true
        },
        {
          "type": "real_literal",
          "named": true
        },
        {
          "type": "simple_identifier",
          "named": true
        },
        {
          "type": "spread_expression",
          "named": true
        },
        {
          "type": "string_literal",
          "named": true
        },
        {
          "type": "super_expression",
          "named": true
        },
        {
          "type": "this_expression",
          "named": true
        },
        {
          "type": "try_expression",
          "named": true
        },
        {
          "type": "unsigned_literal",
          "named": true
        },
        {
          "type": "when_expression",
          "named": true
        }
      ]
    }
  },
  {
    "type": "boolean_literal",
    "named": true,
    "fields": {}
  },
  {
    "type": "call_expression",
    "named": true,
    "fields": {},
    "children": {
      "multiple": true,
      "required": true,
      "types": [
        {
          "type": "additive_expression",
          "named": true
        },
        {
          "type": "anonymous_function",
          "named": true
        },
        {
          "type": "as_expression",
          "named": true
        },
        {
          "type": "bin_literal",
          "named": true
        },
        {
          "type": "boolean_literal",
          "named": true
        },
        {
          "type": "call_expression",
          "named": true
        },
        {
          "type": "call_suffix",
          "named": true
        },
        {
          "type": "callable_reference",
          "named": true
        },
        {
          "type": "character_literal",
          "named": true
        },
        {
          "type": "check_expression",
          "named": true
        },
        {
          "type": "collection_literal",
          "named": true
        },
        {
          "type": "comparison_expression",
          "named": true
        },
        {
          "type": "conjunction_expression",
          "named": true
        },
        {
          "type": "disjunction_expression",
          "named": true
        },
        {
          "type": "elvis_expression",
          "named": true
        },
        {
          "type": "equality_expression",
          "named": true
        },
        {
          "type": "hex_literal",
          "named": true
        },
        {
          "type": "if_expression",
          "named": true
        },
        {
          "type": "indexing_expression",
          "named": true
        },
        {
          "type": "infix_expression",
          "named": true
        },
        {
          "type": "integer_literal",
          "named": true
        },
        {
          "type": "jump_expression",
          "named": true
        },
        {
          "type": "lambda_literal",
          "named": true
        },
        {
          "type": "long_literal",
          "named": true
        },
        {
          "type": "multiplicative_expression",
          "named": true
        },
        {
          "type": "navigation_expression",
          "named": true
        },
        {
          "type": "object_literal",
          "named": true
        },
        {
          "type": "parenthesized_expression",
          "named": true
        },
        {
          "type": "postfix_expression",
          "named": true
        },
        {
          "type": "prefix_expression",
          "named": true
        },
        {
          "type": "range_expression",
          "named": true
        },
        {
          "type": "real_literal",
          "named": true
        },
        {
          "type": "simple_identifier",
          "named": true
        },
        {
          "type": "spread_expression",
          "named": true
        },
        {
          "type": "string_literal",
          "named": true
        },
        {
          "type": "super_expression",
          "named": true
        },
        {
          "type": "this_expression",
          "named": true
        },
        {
          "type": "try_expression",
          "named": true
        },
        {
          "type": "unsigned_literal",
          "named": true
        },
        {
          "type": "when_expression",
          "named": true
        }
      ]
    }
  },
  {
    "type": "call_suffix",
    "named": true,
    "fields": {},
    "children": {
      "multiple": true,
      "required": true,
      "types": [
        {
          "type": "annotated_lambda",
          "named": true
        },
        {
          "type": "type_arguments",
          "named": true
        },
        {
          "type": "value_arguments",
          "named": true
        }
      ]
    }
  },
  {
    "type": "callable_reference",
    "named": true,
    "fields": {},
    "children": {
      "multiple": true,
      "required": false,
      "types": [
        {
          "type": "simple_identifier",
          "named": true
        },
        {
          "type": "type_identifier",
          "named": true
        }
      ]
    }
  },
  {
    "type": "catch_block",
    "named": true,
    "fields": {},
    "children": {
      "multiple": true,
      "required": true,
      "types": [
        {
          "type": "annotation",
          "named": true
        },
        {
          "type": "function_type",
          "named": true
        },
        {
          "type": "not_nullable_type",
          "named": true
        },
        {
          "type": "nullable_type",
          "named": true
        },
        {
          "type": "parenthesized_type",
          "named": true
        },
        {
          "type": "simple_identifier",
          "named": true
        },
        {
          "type": "statements",
          "named": true
        },
        {
          "type": "type_modifiers",
          "named": true
        },
        {
          "type": "user_type",
          "named": true
        }
      ]
    }
  },
  {
    "type": "character_escape_seq",
    "named": true,
    "fields": {}
  },
  {
    "type": "character_literal",
    "named": true,
    "fields": {},
    "children": {
      "multiple": false,
      "required": false,
      "types": [
        {
          "type": "character_escape_seq",
          "named": true
        }
      ]
    }
  },
  {
    "type": "check_expression",
    "named": true,
    "fields": {},
    "children": {
      "multiple": true,
      "required": false,
      "types": [
        {
          "type": "additive_expression",
          "named": true
        },
        {
          "type": "anonymous_function",
          "named": true
        },
        {
          "type": "as_expression",
          "named": true
        },
        {
          "type": "bin_literal",
          "named": true
        },
        {
          "type": "boolean_literal",
          "named": true
        },
        {
          "type": "call_expression",
          "named": true
        },
        {
          "type": "callable_reference",
          "named": true
        },
        {
          "type": "character_literal",
          "named": true
        },
        {
          "type": "check_expression",
          "named": true
        },
        {
          "type": "collection_literal",
          "named": true
        },
        {
          "type": "comparison_expression",
          "named": true
        },
        {
          "type": "conjunction_expression",
          "named": true
        },
        {
          "type": "disjunction_expression",
          "named": true
        },
        {
          "type": "elvis_expression",
          "named": true
        },
        {
          "type": "equality_expression",
          "named": true
        },
        {
          "type": "function_type",
          "named": true
        },
        {
          "type": "hex_literal",
          "named": true
        },
        {
          "type": "if_expression",
          "named": true
        },
        {
          "type": "indexing_expression",
          "named": true
        },
        {
          "type": "infix_expression",
          "named": true
        },
        {
          "type": "integer_literal",
          "named": true
        },
        {
          "type": "jump_expression",
          "named": true
        },
        {
          "type": "lambda_literal",
          "named": true
        },
        {
          "type": "long_literal",
          "named": true
        },
        {
          "type": "multiplicative_expression",
          "named": true
        },
        {
          "type": "navigation_expression",
          "named": true
        },
        {
          "type": "not_nullable_type",
          "named": true
        },
        {
          "type": "nullable_type",
          "named": true
        },
        {
          "type": "object_literal",
          "named": true
        },
        {
          "type": "parenthesized_expression",
          "named": true
        },
        {
          "type": "parenthesized_type",
          "named": true
        },
        {
          "type": "postfix_expression",
          "named": true
        },
        {
          "type": "prefix_expression",
          "named": true
        },
        {
          "type": "range_expression",
          "named": true
        },
        {
          "type": "real_literal",
          "named": true
        },
        {
          "type": "simple_identifier",
          "named": true
        },
        {
          "type": "spread_expression",
          "named": true
        },
        {
          "type": "string_literal",
          "named": true
        },
        {
          "type": "super_expression",
          "named": true
        },
        {
          "type": "this_expression",
          "named": true
        },
        {
          "type": "try_expression",
          "named": true
        },
        {
          "type": "type_modifiers",
          "named": true
        },
        {
          "type": "unsigned_literal",
          "named": true
        },
        {
          "type": "user_type",
          "named": true
        },
        {
          "type": "when_expression",
          "named": true
        }
      ]
    }
  },
  {
    "type": "class_body",
    "named": true,
    "fields": {},
    "children": {
      "multiple": true,
      "required": false,
      "types": [
        {
          "type": "anonymous_initializer",
          "named": true
        },
        {
          "type": "class_declaration",
          "named": true
        },
        {
          "type": "companion_object",
          "named": true
        },
        {
          "type": "function_declaration",
          "named": true
        },
        {
          "type": "getter",
          "named": true
        },
        {
          "type": "object_declaration",
          "named": true
        },
        {
          "type": "property_declaration",
          "named": true
        },
        {
          "type": "secondary_constructor",
          "named": true
        },
        {
          "type": "setter",
          "named": true
        },
        {
          "type": "type_alias",
          "named": true
        }
      ]
    }
  },
  {
    "type": "class_declaration",
    "named": true,
    "fields": {},
    "children": {
      "multiple": true,
      "required": true,
      "types": [
        {
          "type": "class_body",
          "named": true
        },
        {
          "type": "delegation_specifier",
          "named": true
        },
        {
          "type": "enum_class_body",
          "named": true
        },
        {
          "type": "modifiers",
          "named": true
        },
        {
          "type": "primary_constructor",
          "named": true
        },
        {
          "type": "type_constraints",
          "named": true
        },
        {
          "type": "type_identifier",
          "named": true
        },
        {
          "type": "type_parameters",
          "named": true
        }
      ]
    }
  },
  {
    "type": "class_modifier",
    "named": true,
    "fields": {}
  },
  {
    "type": "class_parameter",
    "named": true,
    "fields": {},
    "children": {
      "multiple": true,
      "required": true,
      "types": [
        {
          "type": "additive_expression",
          "named": true
        },
        {
          "type": "anonymous_function",
          "named": true
        },
        {
          "type": "as_expression",
          "named": true
        },
        {
          "type": "bin_literal",
          "named": true
        },
        {
          "type": "boolean_literal",
          "named": true
        },
        {
          "type": "call_expression",
          "named": true
        },
        {
          "type": "callable_reference",
          "named": true
        },
        {
          "type": "character_literal",
          "named": true
        },
        {
          "type": "check_expression",
          "named": true
        },
        {
          "type": "collection_literal",
          "named": true
        },
        {
          "type": "comparison_expression",
          "named": true
        },
        {
          "type": "conjunction_expression",
          "named": true
        },
        {
          "type": "disjunction_expression",
          "named": true
        },
        {
          "type": "elvis_expression",
          "named": true
        },
        {
          "type": "equality_expression",
          "named": true
        },
        {
          "type": "function_type",
          "named": true
        },
        {
          "type": "hex_literal",
          "named": true
        },
        {
          "type": "if_expression",
          "named": true
        },
        {
          "type": "indexing_expression",
          "named": true
        },
        {
          "type": "infix_expression",
          "named": true
        },
        {
          "type": "integer_literal",
          "named": true
        },
        {
          "type": "jump_expression",
          "named": true
        },
        {
          "type": "lambda_literal",
          "named": true
        },
        {
          "type": "long_literal",
          "named": true
        },
        {
          "type": "modifiers",
          "named": true
        },
        {
          "type": "multiplicative_expression",
          "named": true
        },
        {
          "type": "navigation_expression",
          "named": true
        },
        {
          "type": "not_nullable_type",
          "named": true
        },
        {
          "type": "nullable_type",
          "named": true
        },
        {
          "type": "object_literal",
          "named": true
        },
        {
          "type": "parenthesized_expression",
          "named": true
        },
        {
          "type": "parenthesized_type",
          "named": true
        },
        {
          "type": "postfix_expression",
          "named": true
        },
        {
          "type": "prefix_expression",
          "named": true
        },
        {
          "type": "range_expression",
          "named": true
        },
        {
          "type": "real_literal",
          "named": true
        },
        {
          "type": "simple_identifier",
          "named": true
        },
        {
          "type": "spread_expression",
          "named": true
        },
        {
          "type": "string_literal",
          "named": true
        },
        {
          "type": "super_expression",
          "named": true
        },
        {
          "type": "this_expression",
          "named": true
        },
        {
          "type": "try_expression",
          "named": true
        },
        {
          "type": "type_modifiers",
          "named": true
        },
        {
          "type": "unsigned_literal",
          "named": true
        },
        {
          "type": "user_type",
          "named": true
        },
        {
          "type": "when_expression",
          "named": true
        }
      ]
    }
  },
  {
    "type": "collection_literal",
    "named": true,
    "fields": {},
    "children": {
      "multiple": true,
      "required": false,
      "types": [
        {
          "type": "additive_expression",
          "named": true
        },
        {
          "type": "anonymous_function",
          "named": true
        },
        {
          "type": "as_expression",
          "named": true
        },
        {
          "type": "bin_literal",
          "named": true
        },
        {
          "type": "boolean_literal",
          "named": true
        },
        {
          "type": "call_expression",
          "named": true
        },
        {
          "type": "callable_reference",
          "named": true
        },
        {
          "type": "character_literal",
          "named": true
        },
        {
          "type": "check_expression",
          "named": true
        },
        {
          "type": "collection_literal",
          "named": true
        },
        {
          "type": "comparison_expression",
          "named": true
        },
        {
          "type": "conjunction_expression",
          "named": true
        },
        {
          "type": "disjunction_expression",
          "named": true
        },
        {
          "type": "elvis_expression",
          "named": true
        },
        {
          "type": "equality_expression",
          "named": true
        },
        {
          "type": "hex_literal",
          "named": true
        },
        {
          "type": "if_expression",
          "named": true
        },
        {
          "type": "indexing_expression",
          "named": true
        },
        {
          "type": "infix_expression",
          "named": true
        },
        {
          "type": "integer_literal",
          "named": true
        },
        {
          "type": "jump_expression",
          "named": true
        },
        {
          "type": "lambda_literal",
          "named": true
        },
        {
          "type": "long_literal",
          "named": true
        },
        {
          "type": "multiplicative_expression",
          "named": true
        },
        {
          "type": "navigation_expression",
          "named": true
        },
        {
          "type": "object_literal",
          "named": true
        },
        {
          "type": "parenthesized_expression",
          "named": true
        },
        {
          "type": "postfix_expression",
          "named": true
        },
        {
          "type": "prefix_expression",
          "named": true
        },
        {
          "type": "range_expression",
          "named": true
        },
        {
          "type": "real_literal",
          "named": true
        },
        {
          "type": "simple_identifier",
          "named": true
        },
        {
          "type": "spread_expression",
          "named": true
        },
        {
          "type": "string_literal",
          "named": true
        },
        {
          "type": "super_expression",
          "named": true
        },
        {
          "type": "this_expression",
          "named": true
        },
        {
          "type": "try_expression",
          "named": true
        },
        {
          "type": "unsigned_literal",
          "named": true
        },
        {
          "type": "when_expression",
          "named": true
        }
      ]
    }
  },
  {
    "type": "companion_object",
    "named": true,
    "fields": {},
    "children": {
      "multiple": true,
      "required": false,
      "types": [
        {
          "type": "class_body",
          "named": true
        },
        {
          "type": "delegation_specifier",
          "named": true
        },
        {
          "type": "modifiers",
          "named": true
        },
        {
          "type": "type_identifier",
          "named": true
        }
      ]
    }
  },
  {
    "type": "comparison_expression",
    "named": true,
    "fields": {},
    "children": {
      "multiple": true,
      "required": false,
      "types": [
        {
          "type": "additive_expression",
          "named": true
        },
        {
          "type": "anonymous_function",
          "named": true
        },
        {
          "type": "as_expression",
          "named": true
        },
        {
          "type": "bin_literal",
          "named": true
        },
        {
          "type": "boolean_literal",
          "named": true
        },
        {
          "type": "call_expression",
          "named": true
        },
        {
          "type": "callable_reference",
          "named": true
        },
        {
          "type": "character_literal",
          "named": true
        },
        {
          "type": "check_expression",
          "named": true
        },
        {
          "type": "collection_literal",
          "named": true
        },
        {
          "type": "comparison_expression",
          "named": true
        },
        {
          "type": "conjunction_expression",
          "named": true
        },
        {
          "type": "disjunction_expression",
          "named": true
        },
        {
          "type": "elvis_expression",
          "named": true
        },
        {
          "type": "equality_expression",
          "named": true
        },
        {
          "type": "hex_literal",
          "named": true
        },
        {
          "type": "if_expression",
          "named": true
        },
        {
          "type": "indexing_expression",
          "named": true
        },
        {
          "type": "infix_expression",
          "named": true
        },
        {
          "type": "integer_literal",
          "named": true
        },
        {
          "type": "jump_expression",
          "named": true
        },
        {
          "type": "lambda_literal",
          "named": true
        },
        {
          "type": "long_literal",
          "named": true
        },
        {
          "type": "multiplicative_expression",
          "named": true
        },
        {
          "type": "navigation_expression",
          "named": true
        },
        {
          "type": "object_literal",
          "named": true
        },
        {
          "type": "parenthesized_expression",
          "named": true
        },
        {
          "type": "postfix_expression",
          "named": true
        },
        {
          "type": "prefix_expression",
          "named": true
        },
        {
          "type": "range_expression",
          "named": true
        },
        {
          "type": "real_literal",
          "named": true
        },
        {
          "type": "simple_identifier",
          "named": true
        },
        {
          "type": "spread_expression",
          "named": true
        },
        {
          "type": "string_literal",
          "named": true
        },
        {
          "type": "super_expression",
          "named": true
        },
        {
          "type": "this_expression",
          "named": true
        },
        {
          "type": "try_expression",
          "named": true
        },
        {
          "type": "unsigned_literal",
          "named": true
        },
        {
          "type": "when_expression",
          "named": true
        }
      ]
    }
  },
  {
    "type": "conjunction_expression",
    "named": true,
    "fields": {},
    "children": {
      "multiple": true,
      "required": false,
      "types": [
        {
          "type": "additive_expression",
          "named": true
        },
        {
          "type": "anonymous_function",
          "named": true
        },
        {
          "type": "as_expression",
          "named": true
        },
        {
          "type": "bin_literal",
          "named": true
        },
        {
          "type": "boolean_literal",
          "named": true
        },
        {
          "type": "call_expression",
          "named": true
        },
        {
          "type": "callable_reference",
          "named": true
        },
        {
          "type": "character_literal",
          "named": true
        },
        {
          "type": "check_expression",
          "named": true
        },
        {
          "type": "collection_literal",
          "named": true
        },
        {
          "type": "comparison_expression",
          "named": true
        },
        {
          "type": "conjunction_expression",
          "named": true
        },
        {
          "type": "disjunction_expression",
          "named": true
        },
        {
          "type": "elvis_expression",
          "named": true
        },
        {
          "type": "equality_expression",
          "named": true
        },
        {
          "type": "hex_literal",
          "named": true
        },
        {
          "type": "if_expression",
          "named": true
        },
        {
          "type": "indexing_expression",
          "named": true
        },
        {
          "type": "infix_expression",
          "named": true
        },
        {
          "type": "integer_literal",
          "named": true
        },
        {
          "type": "jump_expression",
          "named": true
        },
        {
          "type": "lambda_literal",
          "named": true
        },
        {
          "type": "long_literal",
          "named": true
        },
        {
          "type": "multiplicative_expression",
          "named": true
        },
        {
          "type": "navigation_expression",
          "named": true
        },
        {
          "type": "object_literal",
          "named": true
        },
        {
          "type": "parenthesized_expression",
          "named": true
        },
        {
          "type": "postfix_expression",
          "named": true
        },
        {
          "type": "prefix_expression",
          "named": true
        },
        {
          "type": "range_expression",
          "named": true
        },
        {
          "type": "real_literal",
          "named": true
        },
        {
          "type": "simple_identifier",
          "named": true
        },
        {
          "type": "spread_expression",
          "named": true
        },
        {
          "type": "string_literal",
          "named": true
        },
        {
          "type": "super_expression",
          "named": true
        },
        {
          "type": "this_expression",
          "named": true
        },
        {
          "type": "try_expression",
          "named": true
        },
        {
          "type": "unsigned_literal",
          "named": true
        },
        {
          "type": "when_expression",
          "named": true
        }
      ]
    }
  },
  {
    "type": "constructor_delegation_call",
    "named": true,
    "fields": {},
    "children": {
      "multiple": false,
      "required": true,
      "types": [
        {
          "type": "value_arguments",
          "named": true
        }
      ]
    }
  },
  {
    "type": "constructor_invocation",
    "named": true,
    "fields": {},
    "children": {
      "multiple": true,
      "required": true,
      "types": [
        {
          "type": "user_type",
          "named": true
        },
        {
          "type": "value_arguments",
          "named": true
        }
      ]
    }
  },
  {
    "type": "control_structure_body",
    "named": true,
    "fields": {},
    "children": {
      "multiple": true,
      "required": false,
      "types": [
        {
          "type": "additive_expression",
          "named": true
        },
        {
          "type": "annotation",
          "named": true
        },
        {
          "type": "anonymous_function",
          "named": true
        },
        {
          "type": "as_expression",
          "named": true
        },
        {
          "type": "assignment",
          "named": true
        },
        {
          "type": "bin_literal",
          "named": true
        },
        {
          "type": "boolean_literal",
          "named": true
        },
        {
          "type": "call_expression",
          "named": true
        },
        {
          "type": "callable_reference",
          "named": true
        },
        {
          "type": "character_literal",
          "named": true
        },
        {
          "type": "check_expression",
          "named": true
        },
        {
          "type": "class_declaration",
          "named": true
        },
        {
          "type": "collection_literal",
          "named": true
        },
        {
          "type": "comparison_expression",
          "named": true
        },
        {
          "type": "conjunction_expression",
          "named": true
        },
        {
          "type": "disjunction_expression",
          "named": true
        },
        {
          "type": "do_while_statement",
          "named": true
        },
        {
          "type": "elvis_expression",
          "named": true
        },
        {
          "type": "equality_expression",
          "named": true
        },
        {
          "type": "for_statement",
          "named": true
        },
        {
          "type": "function_declaration",
          "named": true
        },
        {
          "type": "getter",
          "named": true
        },
        {
          "type": "hex_literal",
          "named": true
        },
        {
          "type": "if_expression",
          "named": true
        },
        {
          "type": "indexing_expression",
          "named": true
        },
        {
          "type": "infix_expression",
          "named": true
        },
        {
          "type": "integer_literal",
          "named": true
        },
        {
          "type": "jump_expression",
          "named": true
        },
        {
          "type": "label",
          "named": true
        },
        {
          "type": "lambda_literal",
          "named": true
        },
        {
          "type": "long_literal",
          "named": true
        },
        {
          "type": "multiplicative_expression",
          "named": true
        },
        {
          "type": "navigation_expression",
          "named": true
        },
        {
          "type": "object_declaration",
          "named": true
        },
        {
          "type": "object_literal",
          "named": true
        },
        {
          "type": "parenthesized_expression",
          "named": true
        },
        {
          "type": "postfix_expression",
          "named": true
        },
        {
          "type": "prefix_expression",
          "named": true
        },
        {
          "type": "property_declaration",
          "named": true
        },
        {
          "type": "range_expression",
          "named": true
        },
        {
          "type": "real_literal",
          "named": true
        },
        {
          "type": "setter",
          "named": true
        },
        {
          "type": "simple_identifier",
          "named": true
        },
        {
          "type": "spread_expression",
          "named": true
        },
        {
          "type": "statements",
          "named": true
        },
        {
          "type": "string_literal",
          "named": true
        },
        {
          "type": "super_expression",
          "named": true
        },
        {
          "type": "this_expression",
          "named": true
        },
        {
          "type": "try_expression",
          "named": true
        },
        {
          "type": "type_alias",
          "named": true
        },
        {
          "type": "unsigned_literal",
          "named": true
        },
        {
          "type": "when_expression",
          "named": true
        },
        {
          "type": "while_statement",
          "named": true
        }
      ]
    }
  },
  {
    "type": "delegation_specifier",
    "named": true,
    "fields": {},
    "children": {
      "multiple": false,
      "required": true,
      "types": [
        {
          "type": "constructor_invocation",
          "named": true
        },
        {
          "type": "explicit_delegation",
          "named": true
        },
        {
          "type": "function_type",
          "named": true
        },
        {
          "type": "user_type",
          "named": true
        }
      ]
    }
  },
  {
    "type": "directly_assignable_expression",
    "named": true,
    "fields": {},
    "children": {
      "multiple": true,
      "required": false,
      "types": [
        {
          "type": "anonymous_function",
          "named": true
        },
        {
          "type": "bin_literal",
          "named": true
        },
        {
          "type": "boolean_literal",
          "named": true
        },
        {
          "type": "callable_reference",
          "named": true
        },
        {
          "type": "character_literal",
          "named": true
        },
        {
          "type": "collection_literal",
          "named": true
        },
        {
          "type": "hex_literal",
          "named": true
        },
        {
          "type": "if_expression",
          "named": true
        },
        {
          "type": "indexing_suffix",
          "named": true
        },
        {
          "type": "integer_literal",
          "named": true
        },
        {
          "type": "jump_expression",
          "named": true
        },
        {
          "type": "lambda_literal",
          "named": true
        },
        {
          "type": "long_literal",
          "named": true
        },
        {
          "type": "navigation_suffix",
          "named": true
        },
        {
          "type": "object_literal",
          "named": true
        },
        {
          "type": "parenthesized_expression",
          "named": true
        },
        {
          "type": "real_literal",
          "named": true
        },
        {
          "type": "simple_identifier",
          "named": true
        },
        {
          "type": "string_literal",
          "named": true
        },
        {
          "type": "super_expression",
          "named": true
        },
        {
          "type": "this_expression",
          "named": true
        },
        {
          "type": "try_expression",
          "named": true
        },
        {
          "type": "unsigned_literal",
          "named": true
        },
        {
          "type": "when_expression",
          "named": true
        }
      ]
    }
  },
  {
    "type": "disjunction_expression",
    "named": true,
    "fields": {},
    "children": {
      "multiple": true,
      "required": false,
      "types": [
        {
          "type": "additive_expression",
          "named": true
        },
        {
          "type": "anonymous_function",
          "named": true
        },
        {
          "type": "as_expression",
          "named": true
        },
        {
          "type": "bin_literal",
          "named": true
        },
        {
          "type": "boolean_literal",
          "named": true
        },
        {
          "type": "call_expression",
          "named": true
        },
        {
          "type": "callable_reference",
          "named": true
        },
        {
          "type": "character_literal",
          "named": true
        },
        {
          "type": "check_expression",
          "named": true
        },
        {
          "type": "collection_literal",
          "named": true
        },
        {
          "type": "comparison_expression",
          "named": true
        },
        {
          "type": "conjunction_expression",
          "named": true
        },
        {
          "type": "disjunction_expression",
          "named": true
        },
        {
          "type": "elvis_expression",
          "named": true
        },
        {
          "type": "equality_expression",
          "named": true
        },
        {
          "type": "hex_literal",
          "named": true
        },
        {
          "type": "if_expression",
          "named": true
        },
        {
          "type": "indexing_expression",
          "named": true
        },
        {
          "type": "infix_expression",
          "named": true
        },
        {
          "type": "integer_literal",
          "named": true
        },
        {
          "type": "jump_expression",
          "named": true
        },
        {
          "type": "lambda_literal",
          "named": true
        },
        {
          "type": "long_literal",
          "named": true
        },
        {
          "type": "multiplicative_expression",
          "named": true
        },
        {
          "type": "navigation_expression",
          "named": true
        },
        {
          "type": "object_literal",
          "named": true
        },
        {
          "type": "parenthesized_expression",
          "named": true
        },
        {
          "type": "postfix_expression",
          "named": true
        },
        {
          "type": "prefix_expression",
          "named": true
        },
        {
          "type": "range_expression",
          "named": true
        },
        {
          "type": "real_literal",
          "named": true
        },
        {
          "type": "simple_identifier",
          "named": true
        },
        {
          "type": "spread_expression",
          "named": true
        },
        {
          "type": "string_literal",
          "named": true
        },
        {
          "type": "super_expression",
          "named": true
        },
        {
          "type": "this_expression",
          "named": true
        },
        {
          "type": "try_expression",
          "named": true
        },
        {
          "type": "unsigned_literal",
          "named": true
        },
        {
          "type": "when_expression",
          "named": true
        }
      ]
    }
  },
  {
    "type": "do_while_statement",
    "named": true,
    "fields": {},
    "children": {
      "multiple": true,
      "required": false,
      "types": [
        {
          "type": "additive_expression",
          "named": true
        },
        {
          "type": "anonymous_function",
          "named": true
        },
        {
          "type": "as_expression",
          "named": true
        },
        {
          "type": "bin_literal",
          "named": true
        },
        {
          "type": "boolean_literal",
          "named": true
        },
        {
          "type": "call_expression",
          "named": true
        },
        {
          "type": "callable_reference",
          "named": true
        },
        {
          "type": "character_literal",
          "named": true
        },
        {
          "type": "check_expression",
          "named": true
        },
        {
          "type": "collection_literal",
          "named": true
        },
        {
          "type": "comparison_expression",
          "named": true
        },
        {
          "type": "conjunction_expression",
          "named": true
        },
        {
          "type": "control_structure_body",
          "named": true
        },
        {
          "type": "disjunction_expression",
          "named": true
        },
        {
          "type": "elvis_expression",
          "named": true
        },
        {
          "type": "equality_expression",
          "named": true
        },
        {
          "type": "hex_literal",
          "named": true
        },
        {
          "type": "if_expression",
          "named": true
        },
        {
          "type": "indexing_expression",
          "named": true
        },
        {
          "type": "infix_expression",
          "named": true
        },
        {
          "type": "integer_literal",
          "named": true
        },
        {
          "type": "jump_expression",
          "named": true
        },
        {
          "type": "lambda_literal",
          "named": true
        },
        {
          "type": "long_literal",
          "named": true
        },
        {
          "type": "multiplicative_expression",
          "named": true
        },
        {
          "type": "navigation_expression",
          "named": true
        },
        {
          "type": "object_literal",
          "named": true
        },
        {
          "type": "parenthesized_expression",
          "named": true
        },
        {
          "type": "postfix_expression",
          "named": true
        },
        {
          "type": "prefix_expression",
          "named": true
        },
        {
          "type": "range_expression",
          "named": true
        },
        {
          "type": "real_literal",
          "named": true
        },
        {
          "type": "simple_identifier",
          "named": true
        },
        {
          "type": "spread_expression",
          "named": true
        },
        {
          "type": "string_literal",
          "named": true
        },
        {
          "type": "super_expression",
          "named": true
        },
        {
          "type": "this_expression",
          "named": true
        },
        {
          "type": "try_expression",
          "named": true
        },
        {
          "type": "unsigned_literal",
          "named": true
        },
        {
          "type": "when_expression",
          "named": true
        }
      ]
    }
  },
  {
    "type": "elvis_expression",
    "named": true,
    "fields": {},
    "children": {
      "multiple": true,
      "required": false,
      "types": [
        {
          "type": "additive_expression",
          "named": true
        },
        {
          "type": "anonymous_function",
          "named": true
        },
        {
          "type": "as_expression",
          "named": true
        },
        {
          "type": "bin_literal",
          "named": true
        },
        {
          "type": "boolean_literal",
          "named": true
        },
        {
          "type": "call_expression",
          "named": true
        },
        {
          "type": "callable_reference",
          "named": true
        },
        {
          "type": "character_literal",
          "named": true
        },
        {
          "type": "check_expression",
          "named": true
        },
        {
          "type": "collection_literal",
          "named": true
        },
        {
          "type": "comparison_expression",
          "named": true
        },
        {
          "type": "conjunction_expression",
          "named": true
        },
        {
          "type": "disjunction_expression",
          "named": true
        },
        {
          "type": "elvis_expression",
          "named": true
        },
        {
          "type": "equality_expression",
          "named": true
        },
        {
          "type": "hex_literal",
          "named": true
        },
        {
          "type": "if_expression",
          "named": true
        },
        {
          "type": "indexing_expression",
          "named": true
        },
        {
          "type": "infix_expression",
          "named": true
        },
        {
          "type": "integer_literal",
          "named": true
        },
        {
          "type": "jump_expression",
          "named": true
        },
        {
          "type": "lambda_literal",
          "named": true
        },
        {
          "type": "long_literal",
          "named": true
        },
        {
          "type": "multiplicative_expression",
          "named": true
        },
        {
          "type": "navigation_expression",
          "named": true
        },
        {
          "type": "object_literal",
          "named": true
        },
        {
          "type": "parenthesized_expression",
          "named": true
        },
        {
          "type": "postfix_expression",
          "named": true
        },
        {
          "type": "prefix_expression",
          "named": true
        },
        {
          "type": "range_expression",
          "named": true
        },
        {
          "type": "real_literal",
          "named": true
        },
        {
          "type": "simple_identifier",
          "named": true
        },
        {
          "type": "spread_expression",
          "named": true
        },
        {
          "type": "string_literal",
          "named": true
        },
        {
          "type": "super_expression",
          "named": true
        },
        {
          "type": "this_expression",
          "named": true
        },
        {
          "type": "try_expression",
          "named": true
        },
        {
          "type": "unsigned_literal",
          "named": true
        },
        {
          "type": "when_expression",
          "named": true
        }
      ]
    }
  },
  {
    "type": "enum_class_body",
    "named": true,
    "fields": {},
    "children": {
      "multiple": true,
      "required": false,
      "types": [
        {
          "type": "anonymous_initializer",
          "named": true
        },
        {
          "type": "class_declaration",
          "named": true
        },
        {
          "type": "companion_object",
          "named": true
        },
        {
          "type": "enum_entry",
          "named": true
        },
        {
          "type": "function_declaration",
          "named": true
        },
        {
          "type": "getter",
          "named": true
        },
        {
          "type": "object_declaration",
          "named": true
        },
        {
          "type": "property_declaration",
          "named": true
        },
        {
          "type": "secondary_constructor",
          "named": true
        },
        {
          "type": "setter",
          "named": true
        },
        {
          "type": "type_alias",
          "named": true
        }
      ]
    }
  },
  {
    "type": "enum_entry",
    "named": true,
    "fields": {},
    "children": {
      "multiple": true,
      "required": true,
      "types": [
        {
          "type": "class_body",
          "named": true
        },
        {
          "type": "modifiers",
          "named": true
        },
        {
          "type": "simple_identifier",
          "named": true
        },
        {
          "type": "value_arguments",
          "named": true
        }
      ]
    }
  },
  {
    "type": "equality_expression",
    "named": true,
    "fields": {},
    "children": {
      "multiple": true,
      "required": false,
      "types": [
        {
          "type": "additive_expression",
          "named": true
        },
        {
          "type": "anonymous_function",
          "named": true
        },
        {
          "type": "as_expression",
          "named": true
        },
        {
          "type": "bin_literal",
          "named": true
        },
        {
          "type": "boolean_literal",
          "named": true
        },
        {
          "type": "call_expression",
          "named": true
        },
        {
          "type": "callable_reference",
          "named": true
        },
        {
          "type": "character_literal",
          "named": true
        },
        {
          "type": "check_expression",
          "named": true
        },
        {
          "type": "collection_literal",
          "named": true
        },
        {
          "type": "comparison_expression",
          "named": true
        },
        {
          "type": "conjunction_expression",
          "named": true
        },
        {
          "type": "disjunction_expression",
          "named": true
        },
        {
          "type": "elvis_expression",
          "named": true
        },
        {
          "type": "equality_expression",
          "named": true
        },
        {
          "type": "hex_literal",
          "named": true
        },
        {
          "type": "if_expression",
          "named": true
        },
        {
          "type": "indexing_expression",
          "named": true
        },
        {
          "type": "infix_expression",
          "named": true
        },
        {
          "type": "integer_literal",
          "named": true
        },
        {
          "type": "jump_expression",
          "named": true
        },
        {
          "type": "lambda_literal",
          "named": true
        },
        {
          "type": "long_literal",
          "named": true
        },
        {
          "type": "multiplicative_expression",
          "named": true
        },
        {
          "type": "navigation_expression",
          "named": true
        },
        {
          "type": "object_literal",
          "named": true
        },
        {
          "type": "parenthesized_expression",
          "named": true
        },
        {
          "type": "postfix_expression",
          "named": true
        },
        {
          "type": "prefix_expression",
          "named": true
        },
        {
          "type": "range_expression",
          "named": true
        },
        {
          "type": "real_literal",
          "named": true
        },
        {
          "type": "simple_identifier",
          "named": true
        },
        {
          "type": "spread_expression",
          "named": true
        },
        {
          "type": "string_literal",
          "named": true
        },
        {
          "type": "super_expression",
          "named": true
        },
        {
          "type": "this_expression",
          "named": true
        },
        {
          "type": "try_expression",
          "named": true
        },
        {
          "type": "unsigned_literal",
          "named": true
        },
        {
          "type": "when_expression",
          "named": true
        }
      ]
    }
  },
  {
    "type": "explicit_delegation",
    "named": true,
    "fields": {},
    "children": {
      "multiple": true,
      "required": true,
      "types": [
        {
          "type": "additive_expression",
          "named": true
        },
        {
          "type": "anonymous_function",
          "named": true
        },
        {
          "type": "as_expression",
          "named": true
        },
        {
          "type": "bin_literal",
          "named": true
        },
        {
          "type": "boolean_literal",
          "named": true
        },
        {
          "type": "call_expression",
          "named": true
        },
        {
          "type": "callable_reference",
          "named": true
        },
        {
          "type": "character_literal",
          "named": true
        },
        {
          "type": "check_expression",
          "named": true
        },
        {
          "type": "collection_literal",
          "named": true
        },
        {
          "type": "comparison_expression",
          "named": true
        },
        {
          "type": "conjunction_expression",
          "named": true
        },
        {
          "type": "disjunction_expression",
          "named": true
        },
        {
          "type": "elvis_expression",
          "named": true
        },
        {
          "type": "equality_expression",
          "named": true
        },
        {
          "type": "function_type",
          "named": true
        },
        {
          "type": "hex_literal",
          "named": true
        },
        {
          "type": "if_expression",
          "named": true
        },
        {
          "type": "indexing_expression",
          "named": true
        },
        {
          "type": "infix_expression",
          "named": true
        },
        {
          "type": "integer_literal",
          "named": true
        },
        {
          "type": "jump_expression",
          "named": true
        },
        {
          "type": "lambda_literal",
          "named": true
        },
        {
          "type": "long_literal",
          "named": true
        },
        {
          "type": "multiplicative_expression",
          "named": true
        },
        {
          "type": "navigation_expression",
          "named": true
        },
        {
          "type": "object_literal",
          "named": true
        },
        {
          "type": "parenthesized_expression",
          "named": true
        },
        {
          "type": "postfix_expression",
          "named": true
        },
        {
          "type": "prefix_expression",
          "named": true
        },
        {
          "type": "range_expression",
          "named": true
        },
        {
          "type": "real_literal",
          "named": true
        },
        {
          "type": "simple_identifier",
          "named": true
        },
        {
          "type": "spread_expression",
          "named": true
        },
        {
          "type": "string_literal",
          "named": true
        },
        {
          "type": "super_expression",
          "named": true
        },
        {
          "type": "this_expression",
          "named": true
        },
        {
          "type": "try_expression",
          "named": true
        },
        {
          "type": "unsigned_literal",
          "named": true
        },
        {
          "type": "user_type",
          "named": true
        },
        {
          "type": "when_expression",
          "named": true
        }
      ]
    }
  },
  {
    "type": "file_annotation",
    "named": true,
    "fields": {},
    "children": {
      "multiple": true,
      "required": true,
      "types": [
        {
          "type": "constructor_invocation",
          "named": true
        },
        {
          "type": "user_type",
          "named": true
        }
      ]
    }
  },
  {
    "type": "finally_block",
    "named": true,
    "fields": {},
    "children": {
      "multiple": false,
      "required": false,
      "types": [
        {
          "type": "statements",
          "named": true
        }
      ]
    }
  },
  {
    "type": "for_statement",
    "named": true,
    "fields": {},
    "children": {
      "multiple": true,
      "required": true,
      "types": [
        {
          "type": "additive_expression",
          "named": true
        },
        {
          "type": "annotation",
          "named": true
        },
        {
          "type": "anonymous_function",
          "named": true
        },
        {
          "type": "as_expression",
          "named": true
        },
        {
          "type": "bin_literal",
          "named": true
        },
        {
          "type": "boolean_literal",
          "named": true
        },
        {
          "type": "call_expression",
          "named": true
        },
        {
          "type": "callable_reference",
          "named": true
        },
        {
          "type": "character_literal",
          "named": true
        },
        {
          "type": "check_expression",
          "named": true
        },
        {
          "type": "collection_literal",
          "named": true
        },
        {
          "type": "comparison_expression",
          "named": true
        },
        {
          "type": "conjunction_expression",
          "named": true
        },
        {
          "type": "control_structure_body",
          "named": true
        },
        {
          "type": "disjunction_expression",
          "named": true
        },
        {
          "type": "elvis_expression",
          "named": true
        },
        {
          "type": "equality_expression",
          "named": true
        },
        {
          "type": "hex_literal",
          "named": true
        },
        {
          "type": "if_expression",
          "named": true
        },
        {
          "type": "indexing_expression",
          "named": true
        },
        {
          "type": "infix_expression",
          "named": true
        },
        {
          "type": "integer_literal",
          "named": true
        },
        {
          "type": "jump_expression",
          "named": true
        },
        {
          "type": "lambda_literal",
          "named": true
        },
        {
          "type": "long_literal",
          "named": true
        },
        {
          "type": "multi_variable_declaration",
          "named": true
        },
        {
          "type": "multiplicative_expression",
          "named": true
        },
        {
          "type": "navigation_expression",
          "named": true
        },
        {
          "type": "object_literal",
          "named": true
        },
        {
          "type": "parenthesized_expression",
          "named": true
        },
        {
          "type": "postfix_expression",
          "named": true
        },
        {
          "type": "prefix_expression",
          "named": true
        },
        {
          "type": "range_expression",
          "named": true
        },
        {
          "type": "real_literal",
          "named": true
        },
        {
          "type": "simple_identifier",
          "named": true
        },
        {
          "type": "spread_expression",
          "named": true
        },
        {
          "type": "string_literal",
          "named": true
        },
        {
          "type": "super_expression",
          "named": true
        },
        {
          "type": "this_expression",
          "named": true
        },
        {
          "type": "try_expression",
          "named": true
        },
        {
          "type": "unsigned_literal",
          "named": true
        },
        {
          "type": "variable_declaration",
          "named": true
        },
        {
          "type": "when_expression",
          "named": true
        }
      ]
    }
  },
  {
    "type": "function_body",
    "named": true,
    "fields": {},
    "children": {
      "multiple": false,
      "required": false,
      "types": [
        {
          "type": "additive_expression",
          "named": true
        },
        {
          "type": "anonymous_function",
          "named": true
        },
        {
          "type": "as_expression",
          "named": true
        },
        {
          "type": "bin_literal",
          "named": true
        },
        {
          "type": "boolean_literal",
          "named": true
        },
        {
          "type": "call_expression",
          "named": true
        },
        {
          "type": "callable_reference",
          "named": true
        },
        {
          "type": "character_literal",
          "named": true
        },
        {
          "type": "check_expression",
          "named": true
        },
        {
          "type": "collection_literal",
          "named": true
        },
        {
          "type": "comparison_expression",
          "named": true
        },
        {
          "type": "conjunction_expression",
          "named": true
        },
        {
          "type": "disjunction_expression",
          "named": true
        },
        {
          "type": "elvis_expression",
          "named": true
        },
        {
          "type": "equality_expression",
          "named": true
        },
        {
          "type": "hex_literal",
          "named": true
        },
        {
          "type": "if_expression",
          "named": true
        },
        {
          "type": "indexing_expression",
          "named": true
        },
        {
          "type": "infix_expression",
          "named": true
        },
        {
          "type": "integer_literal",
          "named": true
        },
        {
          "type": "jump_expression",
          "named": true
        },
        {
          "type": "lambda_literal",
          "named": true
        },
        {
          "type": "long_literal",
          "named": true
        },
        {
          "type": "multiplicative_expression",
          "named": true
        },
        {
          "type": "navigation_expression",
          "named": true
        },
        {
          "type": "object_literal",
          "named": true
        },
        {
          "type": "parenthesized_expression",
          "named": true
        },
        {
          "type": "postfix_expression",
          "named": true
        },
        {
          "type": "prefix_expression",
          "named": true
        },
        {
          "type": "range_expression",
          "named": true
        },
        {
          "type": "real_literal",
          "named": true
        },
        {
          "type": "simple_identifier",
          "named": true
        },
        {
          "type": "spread_expression",
          "named": true
        },
        {
          "type": "statements",
          "named": true
        },
        {
          "type": "string_literal",
          "named": true
        },
        {
          "type": "super_expression",
          "named": true
        },
        {
          "type": "this_expression",
          "named": true
        },
        {
          "type": "try_expression",
          "named": true
        },
        {
          "type": "unsigned_literal",
          "named": true
        },
        {
          "type": "when_expression",
          "named": true
        }
      ]
    }
  },
  {
    "type": "function_declaration",
    "named": true,
    "fields": {},
    "children": {
      "multiple": true,
      "required": true,
      "types": [
        {
          "type": "function_body",
          "named": true
        },
        {
          "type": "function_type",
          "named": true
        },
        {
          "type": "function_value_parameters",
          "named": true
        },
        {
          "type": "modifiers",
          "named": true
        },
        {
          "type": "nullable_type",
          "named": true
        },
        {
          "type": "parenthesized_type",
          "named": true
        },
        {
          "type": "simple_identifier",
          "named": true
        },
        {
          "type": "type_constraints",
          "named": true
        },
        {
          "type": "type_modifiers",
          "named": true
        },
        {
          "type": "type_parameters",
          "named": true
        },
        {
          "type": "user_type",
          "named": true
        }
      ]
    }
  },
  {
    "type": "function_modifier",
    "named": true,
    "fields": {}
  },
  {
    "type": "function_type",
    "named": true,
    "fields": {},
    "children": {
      "multiple": true,
      "required": true,
      "types": [
        {
          "type": "function_type",
          "named": true
        },
        {
          "type": "function_type_parameters",
          "named": true
        },
        {
          "type": "nullable_type",
          "named": true
        },
        {
          "type": "parenthesized_type",
          "named": true
        },
        {
          "type": "type_arguments",
          "named": true
        },
        {
          "type": "type_identifier",
          "named": true
        },
        {
          "type": "type_modifiers",
          "named": true
        },
        {
          "type": "user_type",
          "named": true
        }
      ]
    }
  },
  {
    "type": "function_type_parameters",
    "named": true,
    "fields": {},
    "children": {
      "multiple": true,
      "required": false,
      "types": [
        {
          "type": "function_type",
          "named": true
        },
        {
          "type": "nullable_type",
          "named": true
        },
        {
          "type": "parameter",
          "named": true
        },
        {
          "type": "parenthesized_type",
          "named": true
        },
        {
          "type": "type_modifiers",
          "named": true
        },
        {
          "type": "user_type",
          "named": true
        }
      ]
    }
  },
  {
    "type": "function_value_parameters",
    "named": true,
    "fields": {},
    "children": {
      "multiple": true,
      "required": false,
      "types": [
        {
          "type": "additive_expression",
          "named": true
        },
        {
          "type": "anonymous_function",
          "named": true
        },
        {
          "type": "as_expression",
          "named": true
        },
        {
<<<<<<< HEAD
          "type": "not_nullable_type",
          "named": true
        },
        {
          "type": "nullable_type",
=======
          "type": "bin_literal",
>>>>>>> 100d79fd
          "named": true
        },
        {
          "type": "boolean_literal",
          "named": true
        },
        {
          "type": "call_expression",
          "named": true
        },
        {
          "type": "callable_reference",
          "named": true
        },
        {
          "type": "character_literal",
          "named": true
        },
        {
          "type": "check_expression",
          "named": true
        },
        {
          "type": "collection_literal",
          "named": true
        },
        {
          "type": "comparison_expression",
          "named": true
        },
        {
          "type": "conjunction_expression",
          "named": true
        },
        {
          "type": "disjunction_expression",
          "named": true
        },
        {
          "type": "elvis_expression",
          "named": true
        },
        {
          "type": "equality_expression",
          "named": true
        },
        {
          "type": "hex_literal",
          "named": true
        },
        {
          "type": "if_expression",
          "named": true
        },
        {
          "type": "indexing_expression",
          "named": true
        },
        {
          "type": "infix_expression",
          "named": true
        },
        {
          "type": "integer_literal",
          "named": true
        },
        {
          "type": "jump_expression",
          "named": true
        },
        {
          "type": "lambda_literal",
          "named": true
        },
        {
          "type": "long_literal",
          "named": true
        },
        {
          "type": "multiplicative_expression",
          "named": true
        },
        {
          "type": "navigation_expression",
          "named": true
        },
        {
          "type": "object_literal",
          "named": true
        },
        {
          "type": "parameter",
          "named": true
        },
        {
<<<<<<< HEAD
          "type": "not_nullable_type",
          "named": true
        },
        {
          "type": "nullable_type",
=======
          "type": "parameter_modifiers",
>>>>>>> 100d79fd
          "named": true
        },
        {
          "type": "parenthesized_expression",
          "named": true
        },
        {
          "type": "postfix_expression",
          "named": true
        },
        {
          "type": "prefix_expression",
          "named": true
        },
        {
          "type": "range_expression",
          "named": true
        },
        {
          "type": "real_literal",
          "named": true
        },
        {
          "type": "simple_identifier",
          "named": true
        },
        {
<<<<<<< HEAD
          "type": "not_nullable_type",
          "named": true
        },
        {
          "type": "nullable_type",
=======
          "type": "spread_expression",
>>>>>>> 100d79fd
          "named": true
        },
        {
          "type": "string_literal",
          "named": true
        },
        {
          "type": "super_expression",
          "named": true
        },
        {
          "type": "this_expression",
          "named": true
        },
        {
          "type": "try_expression",
          "named": true
        },
        {
          "type": "unsigned_literal",
          "named": true
        },
        {
          "type": "when_expression",
          "named": true
        }
      ]
    }
  },
  {
    "type": "getter",
    "named": true,
    "fields": {},
    "children": {
      "multiple": true,
      "required": false,
      "types": [
        {
          "type": "function_body",
          "named": true
        },
        {
          "type": "function_type",
          "named": true
        },
        {
          "type": "modifiers",
          "named": true
        },
        {
          "type": "not_nullable_type",
          "named": true
        },
        {
          "type": "nullable_type",
          "named": true
        },
        {
          "type": "parenthesized_type",
          "named": true
        },
        {
          "type": "type_modifiers",
          "named": true
        },
        {
          "type": "user_type",
          "named": true
        }
      ]
    }
  },
  {
    "type": "identifier",
    "named": true,
    "fields": {},
    "children": {
      "multiple": true,
      "required": true,
      "types": [
        {
          "type": "simple_identifier",
          "named": true
        }
      ]
    }
  },
  {
    "type": "if_expression",
    "named": true,
    "fields": {},
    "children": {
      "multiple": true,
      "required": false,
      "types": [
        {
          "type": "additive_expression",
          "named": true
        },
        {
          "type": "anonymous_function",
          "named": true
        },
        {
          "type": "as_expression",
          "named": true
        },
        {
          "type": "bin_literal",
          "named": true
        },
        {
          "type": "boolean_literal",
          "named": true
        },
        {
          "type": "call_expression",
          "named": true
        },
        {
          "type": "callable_reference",
          "named": true
        },
        {
          "type": "character_literal",
          "named": true
        },
        {
          "type": "check_expression",
          "named": true
        },
        {
          "type": "collection_literal",
          "named": true
        },
        {
          "type": "comparison_expression",
          "named": true
        },
        {
          "type": "conjunction_expression",
          "named": true
        },
        {
          "type": "control_structure_body",
          "named": true
        },
        {
          "type": "disjunction_expression",
          "named": true
        },
        {
          "type": "elvis_expression",
          "named": true
        },
        {
          "type": "equality_expression",
          "named": true
        },
        {
          "type": "hex_literal",
          "named": true
        },
        {
          "type": "if_expression",
          "named": true
        },
        {
          "type": "indexing_expression",
          "named": true
        },
        {
          "type": "infix_expression",
          "named": true
        },
        {
          "type": "integer_literal",
          "named": true
        },
        {
          "type": "jump_expression",
          "named": true
        },
        {
          "type": "lambda_literal",
          "named": true
        },
        {
          "type": "long_literal",
          "named": true
        },
        {
          "type": "multiplicative_expression",
          "named": true
        },
        {
          "type": "navigation_expression",
          "named": true
        },
        {
          "type": "object_literal",
          "named": true
        },
        {
          "type": "parenthesized_expression",
          "named": true
        },
        {
          "type": "postfix_expression",
          "named": true
        },
        {
          "type": "prefix_expression",
          "named": true
        },
        {
          "type": "range_expression",
          "named": true
        },
        {
          "type": "real_literal",
          "named": true
        },
        {
          "type": "simple_identifier",
          "named": true
        },
        {
          "type": "spread_expression",
          "named": true
        },
        {
          "type": "string_literal",
          "named": true
        },
        {
          "type": "super_expression",
          "named": true
        },
        {
          "type": "this_expression",
          "named": true
        },
        {
          "type": "try_expression",
          "named": true
        },
        {
          "type": "unsigned_literal",
          "named": true
        },
        {
          "type": "when_expression",
          "named": true
        }
      ]
    }
  },
  {
    "type": "import_alias",
    "named": true,
    "fields": {},
    "children": {
      "multiple": false,
      "required": true,
      "types": [
        {
          "type": "type_identifier",
          "named": true
        }
      ]
    }
  },
  {
    "type": "import_header",
    "named": true,
    "fields": {},
    "children": {
      "multiple": true,
      "required": true,
      "types": [
        {
          "type": "identifier",
          "named": true
        },
        {
          "type": "import_alias",
          "named": true
        }
      ]
    }
  },
  {
    "type": "import_list",
    "named": true,
    "fields": {},
    "children": {
      "multiple": true,
      "required": true,
      "types": [
        {
          "type": "import_header",
          "named": true
        }
      ]
    }
  },
  {
    "type": "indexing_expression",
    "named": true,
    "fields": {},
    "children": {
      "multiple": true,
      "required": true,
      "types": [
        {
          "type": "additive_expression",
          "named": true
        },
        {
          "type": "anonymous_function",
          "named": true
        },
        {
          "type": "as_expression",
          "named": true
        },
        {
          "type": "bin_literal",
          "named": true
        },
        {
          "type": "boolean_literal",
          "named": true
        },
        {
          "type": "call_expression",
          "named": true
        },
        {
          "type": "callable_reference",
          "named": true
        },
        {
          "type": "character_literal",
          "named": true
        },
        {
          "type": "check_expression",
          "named": true
        },
        {
          "type": "collection_literal",
          "named": true
        },
        {
          "type": "comparison_expression",
          "named": true
        },
        {
          "type": "conjunction_expression",
          "named": true
        },
        {
          "type": "disjunction_expression",
          "named": true
        },
        {
          "type": "elvis_expression",
          "named": true
        },
        {
          "type": "equality_expression",
          "named": true
        },
        {
          "type": "hex_literal",
          "named": true
        },
        {
          "type": "if_expression",
          "named": true
        },
        {
          "type": "indexing_expression",
          "named": true
        },
        {
          "type": "indexing_suffix",
          "named": true
        },
        {
          "type": "infix_expression",
          "named": true
        },
        {
          "type": "integer_literal",
          "named": true
        },
        {
          "type": "jump_expression",
          "named": true
        },
        {
          "type": "lambda_literal",
          "named": true
        },
        {
          "type": "long_literal",
          "named": true
        },
        {
          "type": "multiplicative_expression",
          "named": true
        },
        {
          "type": "navigation_expression",
          "named": true
        },
        {
          "type": "object_literal",
          "named": true
        },
        {
          "type": "parenthesized_expression",
          "named": true
        },
        {
          "type": "postfix_expression",
          "named": true
        },
        {
          "type": "prefix_expression",
          "named": true
        },
        {
          "type": "range_expression",
          "named": true
        },
        {
          "type": "real_literal",
          "named": true
        },
        {
          "type": "simple_identifier",
          "named": true
        },
        {
          "type": "spread_expression",
          "named": true
        },
        {
          "type": "string_literal",
          "named": true
        },
        {
          "type": "super_expression",
          "named": true
        },
        {
          "type": "this_expression",
          "named": true
        },
        {
          "type": "try_expression",
          "named": true
        },
        {
          "type": "unsigned_literal",
          "named": true
        },
        {
          "type": "when_expression",
          "named": true
        }
      ]
    }
  },
  {
    "type": "indexing_suffix",
    "named": true,
    "fields": {},
    "children": {
      "multiple": true,
      "required": false,
      "types": [
        {
          "type": "additive_expression",
          "named": true
        },
        {
          "type": "anonymous_function",
          "named": true
        },
        {
          "type": "as_expression",
          "named": true
        },
        {
          "type": "bin_literal",
          "named": true
        },
        {
          "type": "boolean_literal",
          "named": true
        },
        {
          "type": "call_expression",
          "named": true
        },
        {
          "type": "callable_reference",
          "named": true
        },
        {
          "type": "character_literal",
          "named": true
        },
        {
          "type": "check_expression",
          "named": true
        },
        {
          "type": "collection_literal",
          "named": true
        },
        {
          "type": "comparison_expression",
          "named": true
        },
        {
          "type": "conjunction_expression",
          "named": true
        },
        {
          "type": "disjunction_expression",
          "named": true
        },
        {
          "type": "elvis_expression",
          "named": true
        },
        {
          "type": "equality_expression",
          "named": true
        },
        {
          "type": "hex_literal",
          "named": true
        },
        {
          "type": "if_expression",
          "named": true
        },
        {
          "type": "indexing_expression",
          "named": true
        },
        {
          "type": "infix_expression",
          "named": true
        },
        {
          "type": "integer_literal",
          "named": true
        },
        {
          "type": "jump_expression",
          "named": true
        },
        {
          "type": "lambda_literal",
          "named": true
        },
        {
          "type": "long_literal",
          "named": true
        },
        {
          "type": "multiplicative_expression",
          "named": true
        },
        {
          "type": "navigation_expression",
          "named": true
        },
        {
          "type": "object_literal",
          "named": true
        },
        {
          "type": "parenthesized_expression",
          "named": true
        },
        {
          "type": "postfix_expression",
          "named": true
        },
        {
          "type": "prefix_expression",
          "named": true
        },
        {
          "type": "range_expression",
          "named": true
        },
        {
          "type": "real_literal",
          "named": true
        },
        {
          "type": "simple_identifier",
          "named": true
        },
        {
          "type": "spread_expression",
          "named": true
        },
        {
          "type": "string_literal",
          "named": true
        },
        {
          "type": "super_expression",
          "named": true
        },
        {
          "type": "this_expression",
          "named": true
        },
        {
          "type": "try_expression",
          "named": true
        },
        {
          "type": "unsigned_literal",
          "named": true
        },
        {
          "type": "when_expression",
          "named": true
        }
      ]
    }
  },
  {
    "type": "infix_expression",
    "named": true,
    "fields": {},
    "children": {
      "multiple": true,
      "required": true,
      "types": [
        {
          "type": "additive_expression",
          "named": true
        },
        {
          "type": "anonymous_function",
          "named": true
        },
        {
          "type": "as_expression",
          "named": true
        },
        {
          "type": "bin_literal",
          "named": true
        },
        {
          "type": "boolean_literal",
          "named": true
        },
        {
          "type": "call_expression",
          "named": true
        },
        {
          "type": "callable_reference",
          "named": true
        },
        {
          "type": "character_literal",
          "named": true
        },
        {
          "type": "check_expression",
          "named": true
        },
        {
          "type": "collection_literal",
          "named": true
        },
        {
          "type": "comparison_expression",
          "named": true
        },
        {
          "type": "conjunction_expression",
          "named": true
        },
        {
          "type": "disjunction_expression",
          "named": true
        },
        {
          "type": "elvis_expression",
          "named": true
        },
        {
          "type": "equality_expression",
          "named": true
        },
        {
          "type": "hex_literal",
          "named": true
        },
        {
          "type": "if_expression",
          "named": true
        },
        {
          "type": "indexing_expression",
          "named": true
        },
        {
          "type": "infix_expression",
          "named": true
        },
        {
          "type": "integer_literal",
          "named": true
        },
        {
          "type": "jump_expression",
          "named": true
        },
        {
          "type": "lambda_literal",
          "named": true
        },
        {
          "type": "long_literal",
          "named": true
        },
        {
          "type": "multiplicative_expression",
          "named": true
        },
        {
          "type": "navigation_expression",
          "named": true
        },
        {
          "type": "object_literal",
          "named": true
        },
        {
          "type": "parenthesized_expression",
          "named": true
        },
        {
          "type": "postfix_expression",
          "named": true
        },
        {
          "type": "prefix_expression",
          "named": true
        },
        {
          "type": "range_expression",
          "named": true
        },
        {
          "type": "real_literal",
          "named": true
        },
        {
          "type": "simple_identifier",
          "named": true
        },
        {
          "type": "spread_expression",
          "named": true
        },
        {
          "type": "string_literal",
          "named": true
        },
        {
          "type": "super_expression",
          "named": true
        },
        {
          "type": "this_expression",
          "named": true
        },
        {
          "type": "try_expression",
          "named": true
        },
        {
          "type": "unsigned_literal",
          "named": true
        },
        {
          "type": "when_expression",
          "named": true
        }
      ]
    }
  },
  {
    "type": "inheritance_modifier",
    "named": true,
    "fields": {}
  },
  {
    "type": "interpolated_expression",
    "named": true,
    "fields": {},
    "children": {
      "multiple": false,
      "required": false,
      "types": [
        {
          "type": "additive_expression",
          "named": true
        },
        {
          "type": "anonymous_function",
          "named": true
        },
        {
          "type": "as_expression",
          "named": true
        },
        {
          "type": "bin_literal",
          "named": true
        },
        {
          "type": "boolean_literal",
          "named": true
        },
        {
          "type": "call_expression",
          "named": true
        },
        {
          "type": "callable_reference",
          "named": true
        },
        {
          "type": "character_literal",
          "named": true
        },
        {
          "type": "check_expression",
          "named": true
        },
        {
          "type": "collection_literal",
          "named": true
        },
        {
          "type": "comparison_expression",
          "named": true
        },
        {
          "type": "conjunction_expression",
          "named": true
        },
        {
          "type": "disjunction_expression",
          "named": true
        },
        {
          "type": "elvis_expression",
          "named": true
        },
        {
          "type": "equality_expression",
          "named": true
        },
        {
          "type": "hex_literal",
          "named": true
        },
        {
          "type": "if_expression",
          "named": true
        },
        {
          "type": "indexing_expression",
          "named": true
        },
        {
          "type": "infix_expression",
          "named": true
        },
        {
          "type": "integer_literal",
          "named": true
        },
        {
          "type": "jump_expression",
          "named": true
        },
        {
          "type": "lambda_literal",
          "named": true
        },
        {
          "type": "long_literal",
          "named": true
        },
        {
          "type": "multiplicative_expression",
          "named": true
        },
        {
          "type": "navigation_expression",
          "named": true
        },
        {
          "type": "object_literal",
          "named": true
        },
        {
          "type": "parenthesized_expression",
          "named": true
        },
        {
          "type": "postfix_expression",
          "named": true
        },
        {
          "type": "prefix_expression",
          "named": true
        },
        {
          "type": "range_expression",
          "named": true
        },
        {
          "type": "real_literal",
          "named": true
        },
        {
          "type": "simple_identifier",
          "named": true
        },
        {
          "type": "spread_expression",
          "named": true
        },
        {
          "type": "string_literal",
          "named": true
        },
        {
          "type": "super_expression",
          "named": true
        },
        {
          "type": "this_expression",
          "named": true
        },
        {
          "type": "try_expression",
          "named": true
        },
        {
          "type": "unsigned_literal",
          "named": true
        },
        {
          "type": "when_expression",
          "named": true
        }
      ]
    }
  },
  {
    "type": "interpolated_identifier",
    "named": true,
    "fields": {}
  },
  {
    "type": "jump_expression",
    "named": true,
    "fields": {},
    "children": {
      "multiple": false,
      "required": false,
      "types": [
        {
          "type": "additive_expression",
          "named": true
        },
        {
          "type": "anonymous_function",
          "named": true
        },
        {
          "type": "as_expression",
          "named": true
        },
        {
          "type": "bin_literal",
          "named": true
        },
        {
          "type": "boolean_literal",
          "named": true
        },
        {
          "type": "call_expression",
          "named": true
        },
        {
          "type": "callable_reference",
          "named": true
        },
        {
          "type": "character_literal",
          "named": true
        },
        {
          "type": "check_expression",
          "named": true
        },
        {
          "type": "collection_literal",
          "named": true
        },
        {
          "type": "comparison_expression",
          "named": true
        },
        {
          "type": "conjunction_expression",
          "named": true
        },
        {
          "type": "disjunction_expression",
          "named": true
        },
        {
          "type": "elvis_expression",
          "named": true
        },
        {
          "type": "equality_expression",
          "named": true
        },
        {
          "type": "hex_literal",
          "named": true
        },
        {
          "type": "if_expression",
          "named": true
        },
        {
          "type": "indexing_expression",
          "named": true
        },
        {
          "type": "infix_expression",
          "named": true
        },
        {
          "type": "integer_literal",
          "named": true
        },
        {
          "type": "jump_expression",
          "named": true
        },
        {
          "type": "lambda_literal",
          "named": true
        },
        {
          "type": "long_literal",
          "named": true
        },
        {
          "type": "multiplicative_expression",
          "named": true
        },
        {
          "type": "navigation_expression",
          "named": true
        },
        {
          "type": "object_literal",
          "named": true
        },
        {
          "type": "parenthesized_expression",
          "named": true
        },
        {
          "type": "postfix_expression",
          "named": true
        },
        {
          "type": "prefix_expression",
          "named": true
        },
        {
          "type": "range_expression",
          "named": true
        },
        {
          "type": "real_literal",
          "named": true
        },
        {
          "type": "simple_identifier",
          "named": true
        },
        {
          "type": "spread_expression",
          "named": true
        },
        {
          "type": "string_literal",
          "named": true
        },
        {
          "type": "super_expression",
          "named": true
        },
        {
          "type": "this_expression",
          "named": true
        },
        {
          "type": "try_expression",
          "named": true
        },
        {
          "type": "unsigned_literal",
          "named": true
        },
        {
          "type": "when_expression",
          "named": true
        }
      ]
    }
  },
  {
    "type": "lambda_literal",
    "named": true,
    "fields": {},
    "children": {
      "multiple": true,
      "required": false,
      "types": [
        {
          "type": "lambda_parameters",
          "named": true
        },
        {
          "type": "statements",
          "named": true
        }
      ]
    }
  },
  {
    "type": "lambda_parameters",
    "named": true,
    "fields": {},
    "children": {
      "multiple": true,
      "required": true,
      "types": [
        {
          "type": "multi_variable_declaration",
          "named": true
        },
        {
          "type": "variable_declaration",
          "named": true
        }
      ]
    }
  },
  {
    "type": "long_literal",
    "named": true,
    "fields": {},
    "children": {
      "multiple": false,
      "required": true,
      "types": [
        {
          "type": "bin_literal",
          "named": true
        },
        {
          "type": "hex_literal",
          "named": true
        },
        {
          "type": "integer_literal",
          "named": true
        }
      ]
    }
  },
  {
    "type": "member_modifier",
    "named": true,
    "fields": {}
  },
  {
    "type": "modifiers",
    "named": true,
    "fields": {},
    "children": {
      "multiple": true,
      "required": true,
      "types": [
        {
          "type": "annotation",
          "named": true
        },
        {
          "type": "class_modifier",
          "named": true
        },
        {
          "type": "function_modifier",
          "named": true
        },
        {
          "type": "inheritance_modifier",
          "named": true
        },
        {
          "type": "member_modifier",
          "named": true
        },
        {
          "type": "parameter_modifier",
          "named": true
        },
        {
          "type": "platform_modifier",
          "named": true
        },
        {
          "type": "property_modifier",
          "named": true
        },
        {
          "type": "visibility_modifier",
          "named": true
        }
      ]
    }
  },
  {
    "type": "multi_variable_declaration",
    "named": true,
    "fields": {},
    "children": {
      "multiple": true,
      "required": true,
      "types": [
        {
          "type": "variable_declaration",
          "named": true
        }
      ]
    }
  },
  {
    "type": "multiplicative_expression",
    "named": true,
    "fields": {},
    "children": {
      "multiple": true,
      "required": false,
      "types": [
        {
          "type": "additive_expression",
          "named": true
        },
        {
          "type": "anonymous_function",
          "named": true
        },
        {
          "type": "as_expression",
          "named": true
        },
        {
          "type": "bin_literal",
          "named": true
        },
        {
          "type": "boolean_literal",
          "named": true
        },
        {
          "type": "call_expression",
          "named": true
        },
        {
          "type": "callable_reference",
          "named": true
        },
        {
          "type": "character_literal",
          "named": true
        },
        {
          "type": "check_expression",
          "named": true
        },
        {
          "type": "collection_literal",
          "named": true
        },
        {
          "type": "comparison_expression",
          "named": true
        },
        {
          "type": "conjunction_expression",
          "named": true
        },
        {
          "type": "disjunction_expression",
          "named": true
        },
        {
          "type": "elvis_expression",
          "named": true
        },
        {
          "type": "equality_expression",
          "named": true
        },
        {
          "type": "hex_literal",
          "named": true
        },
        {
          "type": "if_expression",
          "named": true
        },
        {
          "type": "indexing_expression",
          "named": true
        },
        {
          "type": "infix_expression",
          "named": true
        },
        {
          "type": "integer_literal",
          "named": true
        },
        {
          "type": "jump_expression",
          "named": true
        },
        {
          "type": "lambda_literal",
          "named": true
        },
        {
          "type": "long_literal",
          "named": true
        },
        {
          "type": "multiplicative_expression",
          "named": true
        },
        {
          "type": "navigation_expression",
          "named": true
        },
        {
          "type": "object_literal",
          "named": true
        },
        {
          "type": "parenthesized_expression",
          "named": true
        },
        {
          "type": "postfix_expression",
          "named": true
        },
        {
          "type": "prefix_expression",
          "named": true
        },
        {
          "type": "range_expression",
          "named": true
        },
        {
          "type": "real_literal",
          "named": true
        },
        {
          "type": "simple_identifier",
          "named": true
        },
        {
          "type": "spread_expression",
          "named": true
        },
        {
          "type": "string_literal",
          "named": true
        },
        {
          "type": "super_expression",
          "named": true
        },
        {
          "type": "this_expression",
          "named": true
        },
        {
          "type": "try_expression",
          "named": true
        },
        {
          "type": "unsigned_literal",
          "named": true
        },
        {
          "type": "when_expression",
          "named": true
        }
      ]
    }
  },
  {
    "type": "navigation_expression",
    "named": true,
    "fields": {},
    "children": {
      "multiple": true,
      "required": true,
      "types": [
        {
          "type": "additive_expression",
          "named": true
        },
        {
          "type": "anonymous_function",
          "named": true
        },
        {
          "type": "as_expression",
          "named": true
        },
        {
          "type": "bin_literal",
          "named": true
        },
        {
          "type": "boolean_literal",
          "named": true
        },
        {
          "type": "call_expression",
          "named": true
        },
        {
          "type": "callable_reference",
          "named": true
        },
        {
          "type": "character_literal",
          "named": true
        },
        {
          "type": "check_expression",
          "named": true
        },
        {
          "type": "collection_literal",
          "named": true
        },
        {
          "type": "comparison_expression",
          "named": true
        },
        {
          "type": "conjunction_expression",
          "named": true
        },
        {
          "type": "disjunction_expression",
          "named": true
        },
        {
          "type": "elvis_expression",
          "named": true
        },
        {
          "type": "equality_expression",
          "named": true
        },
        {
          "type": "hex_literal",
          "named": true
        },
        {
          "type": "if_expression",
          "named": true
        },
        {
          "type": "indexing_expression",
          "named": true
        },
        {
          "type": "infix_expression",
          "named": true
        },
        {
          "type": "integer_literal",
          "named": true
        },
        {
          "type": "jump_expression",
          "named": true
        },
        {
          "type": "lambda_literal",
          "named": true
        },
        {
          "type": "long_literal",
          "named": true
        },
        {
          "type": "multiplicative_expression",
          "named": true
        },
        {
          "type": "navigation_expression",
          "named": true
        },
        {
          "type": "navigation_suffix",
          "named": true
        },
        {
          "type": "object_literal",
          "named": true
        },
        {
          "type": "parenthesized_expression",
          "named": true
        },
        {
          "type": "postfix_expression",
          "named": true
        },
        {
          "type": "prefix_expression",
          "named": true
        },
        {
          "type": "range_expression",
          "named": true
        },
        {
          "type": "real_literal",
          "named": true
        },
        {
          "type": "simple_identifier",
          "named": true
        },
        {
          "type": "spread_expression",
          "named": true
        },
        {
          "type": "string_literal",
          "named": true
        },
        {
          "type": "super_expression",
          "named": true
        },
        {
          "type": "this_expression",
          "named": true
        },
        {
          "type": "try_expression",
          "named": true
        },
        {
          "type": "unsigned_literal",
          "named": true
        },
        {
          "type": "when_expression",
          "named": true
        }
      ]
    }
  },
  {
    "type": "navigation_suffix",
    "named": true,
    "fields": {},
    "children": {
      "multiple": false,
      "required": false,
      "types": [
        {
          "type": "parenthesized_expression",
          "named": true
        },
        {
          "type": "simple_identifier",
          "named": true
        }
      ]
    }
  },
  {
    "type": "not_nullable_type",
    "named": true,
    "fields": {},
    "children": {
      "multiple": true,
      "required": true,
      "types": [
        {
          "type": "parenthesized_user_type",
          "named": true
        },
        {
          "type": "type_modifiers",
          "named": true
        },
        {
          "type": "user_type",
          "named": true
        }
      ]
    }
  },
  {
    "type": "nullable_type",
    "named": true,
    "fields": {},
    "children": {
      "multiple": false,
      "required": false,
      "types": [
        {
          "type": "parenthesized_type",
          "named": true
        },
        {
          "type": "user_type",
          "named": true
        }
      ]
    }
  },
  {
    "type": "object_declaration",
    "named": true,
    "fields": {},
    "children": {
      "multiple": true,
      "required": true,
      "types": [
        {
          "type": "class_body",
          "named": true
        },
        {
          "type": "delegation_specifier",
          "named": true
        },
        {
          "type": "modifiers",
          "named": true
        },
        {
          "type": "type_identifier",
          "named": true
        }
      ]
    }
  },
  {
    "type": "object_literal",
    "named": true,
    "fields": {},
    "children": {
      "multiple": true,
      "required": true,
      "types": [
        {
          "type": "class_body",
          "named": true
        },
        {
          "type": "delegation_specifier",
          "named": true
        }
      ]
    }
  },
  {
    "type": "package_header",
    "named": true,
    "fields": {},
    "children": {
      "multiple": false,
      "required": true,
      "types": [
        {
          "type": "identifier",
          "named": true
        }
      ]
    }
  },
  {
    "type": "parameter",
    "named": true,
    "fields": {},
    "children": {
      "multiple": true,
      "required": true,
      "types": [
        {
          "type": "function_type",
          "named": true
        },
        {
          "type": "not_nullable_type",
          "named": true
        },
        {
          "type": "nullable_type",
          "named": true
        },
        {
          "type": "parenthesized_type",
          "named": true
        },
        {
          "type": "simple_identifier",
          "named": true
        },
        {
          "type": "type_modifiers",
          "named": true
        },
        {
          "type": "user_type",
          "named": true
        }
      ]
    }
  },
  {
    "type": "parameter_modifier",
    "named": true,
    "fields": {}
  },
  {
    "type": "parameter_modifiers",
    "named": true,
    "fields": {},
    "children": {
      "multiple": true,
      "required": true,
      "types": [
        {
          "type": "annotation",
          "named": true
        },
        {
          "type": "parameter_modifier",
          "named": true
        }
      ]
    }
  },
  {
    "type": "parameter_with_optional_type",
    "named": true,
    "fields": {},
    "children": {
      "multiple": true,
      "required": true,
      "types": [
        {
          "type": "function_type",
          "named": true
        },
        {
          "type": "not_nullable_type",
          "named": true
        },
        {
          "type": "nullable_type",
          "named": true
        },
        {
          "type": "parameter_modifiers",
          "named": true
        },
        {
          "type": "parenthesized_type",
          "named": true
        },
        {
          "type": "simple_identifier",
          "named": true
        },
        {
          "type": "type_modifiers",
          "named": true
        },
        {
          "type": "user_type",
          "named": true
        }
      ]
    }
  },
  {
    "type": "parenthesized_expression",
    "named": true,
    "fields": {},
    "children": {
      "multiple": false,
      "required": false,
      "types": [
        {
          "type": "additive_expression",
          "named": true
        },
        {
          "type": "anonymous_function",
          "named": true
        },
        {
          "type": "as_expression",
          "named": true
        },
        {
          "type": "bin_literal",
          "named": true
        },
        {
          "type": "boolean_literal",
          "named": true
        },
        {
          "type": "call_expression",
          "named": true
        },
        {
          "type": "callable_reference",
          "named": true
        },
        {
          "type": "character_literal",
          "named": true
        },
        {
          "type": "check_expression",
          "named": true
        },
        {
          "type": "collection_literal",
          "named": true
        },
        {
          "type": "comparison_expression",
          "named": true
        },
        {
          "type": "conjunction_expression",
          "named": true
        },
        {
          "type": "disjunction_expression",
          "named": true
        },
        {
          "type": "elvis_expression",
          "named": true
        },
        {
          "type": "equality_expression",
          "named": true
        },
        {
          "type": "hex_literal",
          "named": true
        },
        {
          "type": "if_expression",
          "named": true
        },
        {
          "type": "indexing_expression",
          "named": true
        },
        {
          "type": "infix_expression",
          "named": true
        },
        {
          "type": "integer_literal",
          "named": true
        },
        {
          "type": "jump_expression",
          "named": true
        },
        {
          "type": "lambda_literal",
          "named": true
        },
        {
          "type": "long_literal",
          "named": true
        },
        {
          "type": "multiplicative_expression",
          "named": true
        },
        {
          "type": "navigation_expression",
          "named": true
        },
        {
          "type": "object_literal",
          "named": true
        },
        {
          "type": "parenthesized_expression",
          "named": true
        },
        {
          "type": "postfix_expression",
          "named": true
        },
        {
          "type": "prefix_expression",
          "named": true
        },
        {
          "type": "range_expression",
          "named": true
        },
        {
          "type": "real_literal",
          "named": true
        },
        {
          "type": "simple_identifier",
          "named": true
        },
        {
          "type": "spread_expression",
          "named": true
        },
        {
          "type": "string_literal",
          "named": true
        },
        {
          "type": "super_expression",
          "named": true
        },
        {
          "type": "this_expression",
          "named": true
        },
        {
          "type": "try_expression",
          "named": true
        },
        {
          "type": "unsigned_literal",
          "named": true
        },
        {
          "type": "when_expression",
          "named": true
        }
      ]
    }
  },
  {
    "type": "parenthesized_type",
    "named": true,
    "fields": {},
    "children": {
      "multiple": true,
      "required": false,
      "types": [
        {
          "type": "function_type",
          "named": true
        },
        {
          "type": "not_nullable_type",
          "named": true
        },
        {
          "type": "nullable_type",
          "named": true
        },
        {
          "type": "parenthesized_type",
          "named": true
        },
        {
          "type": "type_modifiers",
          "named": true
        },
        {
          "type": "user_type",
          "named": true
        }
      ]
    }
  },
  {
    "type": "parenthesized_user_type",
    "named": true,
    "fields": {},
    "children": {
      "multiple": false,
      "required": true,
      "types": [
        {
          "type": "parenthesized_user_type",
          "named": true
        },
        {
          "type": "user_type",
          "named": true
        }
      ]
    }
  },
  {
    "type": "platform_modifier",
    "named": true,
    "fields": {}
  },
  {
    "type": "postfix_expression",
    "named": true,
    "fields": {},
    "children": {
      "multiple": false,
      "required": false,
      "types": [
        {
          "type": "additive_expression",
          "named": true
        },
        {
          "type": "anonymous_function",
          "named": true
        },
        {
          "type": "as_expression",
          "named": true
        },
        {
          "type": "bin_literal",
          "named": true
        },
        {
          "type": "boolean_literal",
          "named": true
        },
        {
          "type": "call_expression",
          "named": true
        },
        {
          "type": "callable_reference",
          "named": true
        },
        {
          "type": "character_literal",
          "named": true
        },
        {
          "type": "check_expression",
          "named": true
        },
        {
          "type": "collection_literal",
          "named": true
        },
        {
          "type": "comparison_expression",
          "named": true
        },
        {
          "type": "conjunction_expression",
          "named": true
        },
        {
          "type": "disjunction_expression",
          "named": true
        },
        {
          "type": "elvis_expression",
          "named": true
        },
        {
          "type": "equality_expression",
          "named": true
        },
        {
          "type": "hex_literal",
          "named": true
        },
        {
          "type": "if_expression",
          "named": true
        },
        {
          "type": "indexing_expression",
          "named": true
        },
        {
          "type": "infix_expression",
          "named": true
        },
        {
          "type": "integer_literal",
          "named": true
        },
        {
          "type": "jump_expression",
          "named": true
        },
        {
          "type": "lambda_literal",
          "named": true
        },
        {
          "type": "long_literal",
          "named": true
        },
        {
          "type": "multiplicative_expression",
          "named": true
        },
        {
          "type": "navigation_expression",
          "named": true
        },
        {
          "type": "object_literal",
          "named": true
        },
        {
          "type": "parenthesized_expression",
          "named": true
        },
        {
          "type": "postfix_expression",
          "named": true
        },
        {
          "type": "prefix_expression",
          "named": true
        },
        {
          "type": "range_expression",
          "named": true
        },
        {
          "type": "real_literal",
          "named": true
        },
        {
          "type": "simple_identifier",
          "named": true
        },
        {
          "type": "spread_expression",
          "named": true
        },
        {
          "type": "string_literal",
          "named": true
        },
        {
          "type": "super_expression",
          "named": true
        },
        {
          "type": "this_expression",
          "named": true
        },
        {
          "type": "try_expression",
          "named": true
        },
        {
          "type": "unsigned_literal",
          "named": true
        },
        {
          "type": "when_expression",
          "named": true
        }
      ]
    }
  },
  {
    "type": "prefix_expression",
    "named": true,
    "fields": {},
    "children": {
      "multiple": true,
      "required": false,
      "types": [
        {
          "type": "additive_expression",
          "named": true
        },
        {
          "type": "annotation",
          "named": true
        },
        {
          "type": "anonymous_function",
          "named": true
        },
        {
          "type": "as_expression",
          "named": true
        },
        {
          "type": "bin_literal",
          "named": true
        },
        {
          "type": "boolean_literal",
          "named": true
        },
        {
          "type": "call_expression",
          "named": true
        },
        {
          "type": "callable_reference",
          "named": true
        },
        {
          "type": "character_literal",
          "named": true
        },
        {
          "type": "check_expression",
          "named": true
        },
        {
          "type": "collection_literal",
          "named": true
        },
        {
          "type": "comparison_expression",
          "named": true
        },
        {
          "type": "conjunction_expression",
          "named": true
        },
        {
          "type": "disjunction_expression",
          "named": true
        },
        {
          "type": "elvis_expression",
          "named": true
        },
        {
          "type": "equality_expression",
          "named": true
        },
        {
          "type": "hex_literal",
          "named": true
        },
        {
          "type": "if_expression",
          "named": true
        },
        {
          "type": "indexing_expression",
          "named": true
        },
        {
          "type": "infix_expression",
          "named": true
        },
        {
          "type": "integer_literal",
          "named": true
        },
        {
          "type": "jump_expression",
          "named": true
        },
        {
          "type": "label",
          "named": true
        },
        {
          "type": "lambda_literal",
          "named": true
        },
        {
          "type": "long_literal",
          "named": true
        },
        {
          "type": "multiplicative_expression",
          "named": true
        },
        {
          "type": "navigation_expression",
          "named": true
        },
        {
          "type": "object_literal",
          "named": true
        },
        {
          "type": "parenthesized_expression",
          "named": true
        },
        {
          "type": "postfix_expression",
          "named": true
        },
        {
          "type": "prefix_expression",
          "named": true
        },
        {
          "type": "range_expression",
          "named": true
        },
        {
          "type": "real_literal",
          "named": true
        },
        {
          "type": "simple_identifier",
          "named": true
        },
        {
          "type": "spread_expression",
          "named": true
        },
        {
          "type": "string_literal",
          "named": true
        },
        {
          "type": "super_expression",
          "named": true
        },
        {
          "type": "this_expression",
          "named": true
        },
        {
          "type": "try_expression",
          "named": true
        },
        {
          "type": "unsigned_literal",
          "named": true
        },
        {
          "type": "when_expression",
          "named": true
        }
      ]
    }
  },
  {
    "type": "primary_constructor",
    "named": true,
    "fields": {},
    "children": {
      "multiple": true,
      "required": false,
      "types": [
        {
          "type": "class_parameter",
          "named": true
        },
        {
          "type": "modifiers",
          "named": true
        }
      ]
    }
  },
  {
    "type": "property_declaration",
    "named": true,
    "fields": {},
    "children": {
      "multiple": true,
      "required": true,
      "types": [
        {
          "type": "additive_expression",
          "named": true
        },
        {
          "type": "anonymous_function",
          "named": true
        },
        {
          "type": "as_expression",
          "named": true
        },
        {
          "type": "bin_literal",
          "named": true
        },
        {
          "type": "boolean_literal",
          "named": true
        },
        {
          "type": "call_expression",
          "named": true
        },
        {
          "type": "callable_reference",
          "named": true
        },
        {
          "type": "character_literal",
          "named": true
        },
        {
          "type": "check_expression",
          "named": true
        },
        {
          "type": "collection_literal",
          "named": true
        },
        {
          "type": "comparison_expression",
          "named": true
        },
        {
          "type": "conjunction_expression",
          "named": true
        },
        {
          "type": "disjunction_expression",
          "named": true
        },
        {
          "type": "elvis_expression",
          "named": true
        },
        {
          "type": "equality_expression",
          "named": true
        },
        {
          "type": "getter",
          "named": true
        },
        {
          "type": "hex_literal",
          "named": true
        },
        {
          "type": "if_expression",
          "named": true
        },
        {
          "type": "indexing_expression",
          "named": true
        },
        {
          "type": "infix_expression",
          "named": true
        },
        {
          "type": "integer_literal",
          "named": true
        },
        {
          "type": "jump_expression",
          "named": true
        },
        {
          "type": "lambda_literal",
          "named": true
        },
        {
          "type": "long_literal",
          "named": true
        },
        {
          "type": "modifiers",
          "named": true
        },
        {
          "type": "multi_variable_declaration",
          "named": true
        },
        {
          "type": "multiplicative_expression",
          "named": true
        },
        {
          "type": "navigation_expression",
          "named": true
        },
        {
          "type": "nullable_type",
          "named": true
        },
        {
          "type": "object_literal",
          "named": true
        },
        {
          "type": "parenthesized_expression",
          "named": true
        },
        {
          "type": "parenthesized_type",
          "named": true
        },
        {
          "type": "postfix_expression",
          "named": true
        },
        {
          "type": "prefix_expression",
          "named": true
        },
        {
          "type": "property_delegate",
          "named": true
        },
        {
          "type": "range_expression",
          "named": true
        },
        {
          "type": "real_literal",
          "named": true
        },
        {
          "type": "setter",
          "named": true
        },
        {
          "type": "simple_identifier",
          "named": true
        },
        {
          "type": "spread_expression",
          "named": true
        },
        {
          "type": "string_literal",
          "named": true
        },
        {
          "type": "super_expression",
          "named": true
        },
        {
          "type": "this_expression",
          "named": true
        },
        {
          "type": "try_expression",
          "named": true
        },
        {
          "type": "type_constraints",
          "named": true
        },
        {
          "type": "type_modifiers",
          "named": true
        },
        {
          "type": "type_parameters",
          "named": true
        },
        {
          "type": "unsigned_literal",
          "named": true
        },
        {
          "type": "user_type",
          "named": true
        },
        {
          "type": "variable_declaration",
          "named": true
        },
        {
          "type": "when_expression",
          "named": true
        }
      ]
    }
  },
  {
    "type": "property_delegate",
    "named": true,
    "fields": {},
    "children": {
      "multiple": false,
      "required": false,
      "types": [
        {
          "type": "additive_expression",
          "named": true
        },
        {
          "type": "anonymous_function",
          "named": true
        },
        {
          "type": "as_expression",
          "named": true
        },
        {
          "type": "bin_literal",
          "named": true
        },
        {
          "type": "boolean_literal",
          "named": true
        },
        {
          "type": "call_expression",
          "named": true
        },
        {
          "type": "callable_reference",
          "named": true
        },
        {
          "type": "character_literal",
          "named": true
        },
        {
          "type": "check_expression",
          "named": true
        },
        {
          "type": "collection_literal",
          "named": true
        },
        {
          "type": "comparison_expression",
          "named": true
        },
        {
          "type": "conjunction_expression",
          "named": true
        },
        {
          "type": "disjunction_expression",
          "named": true
        },
        {
          "type": "elvis_expression",
          "named": true
        },
        {
          "type": "equality_expression",
          "named": true
        },
        {
          "type": "hex_literal",
          "named": true
        },
        {
          "type": "if_expression",
          "named": true
        },
        {
          "type": "indexing_expression",
          "named": true
        },
        {
          "type": "infix_expression",
          "named": true
        },
        {
          "type": "integer_literal",
          "named": true
        },
        {
          "type": "jump_expression",
          "named": true
        },
        {
          "type": "lambda_literal",
          "named": true
        },
        {
          "type": "long_literal",
          "named": true
        },
        {
          "type": "multiplicative_expression",
          "named": true
        },
        {
          "type": "navigation_expression",
          "named": true
        },
        {
          "type": "object_literal",
          "named": true
        },
        {
          "type": "parenthesized_expression",
          "named": true
        },
        {
          "type": "postfix_expression",
          "named": true
        },
        {
          "type": "prefix_expression",
          "named": true
        },
        {
          "type": "range_expression",
          "named": true
        },
        {
          "type": "real_literal",
          "named": true
        },
        {
          "type": "simple_identifier",
          "named": true
        },
        {
          "type": "spread_expression",
          "named": true
        },
        {
          "type": "string_literal",
          "named": true
        },
        {
          "type": "super_expression",
          "named": true
        },
        {
          "type": "this_expression",
          "named": true
        },
        {
          "type": "try_expression",
          "named": true
        },
        {
          "type": "unsigned_literal",
          "named": true
        },
        {
          "type": "when_expression",
          "named": true
        }
      ]
    }
  },
  {
    "type": "range_expression",
    "named": true,
    "fields": {},
    "children": {
      "multiple": true,
      "required": false,
      "types": [
        {
          "type": "additive_expression",
          "named": true
        },
        {
          "type": "anonymous_function",
          "named": true
        },
        {
          "type": "as_expression",
          "named": true
        },
        {
          "type": "bin_literal",
          "named": true
        },
        {
          "type": "boolean_literal",
          "named": true
        },
        {
          "type": "call_expression",
          "named": true
        },
        {
          "type": "callable_reference",
          "named": true
        },
        {
          "type": "character_literal",
          "named": true
        },
        {
          "type": "check_expression",
          "named": true
        },
        {
          "type": "collection_literal",
          "named": true
        },
        {
          "type": "comparison_expression",
          "named": true
        },
        {
          "type": "conjunction_expression",
          "named": true
        },
        {
          "type": "disjunction_expression",
          "named": true
        },
        {
          "type": "elvis_expression",
          "named": true
        },
        {
          "type": "equality_expression",
          "named": true
        },
        {
          "type": "hex_literal",
          "named": true
        },
        {
          "type": "if_expression",
          "named": true
        },
        {
          "type": "indexing_expression",
          "named": true
        },
        {
          "type": "infix_expression",
          "named": true
        },
        {
          "type": "integer_literal",
          "named": true
        },
        {
          "type": "jump_expression",
          "named": true
        },
        {
          "type": "lambda_literal",
          "named": true
        },
        {
          "type": "long_literal",
          "named": true
        },
        {
          "type": "multiplicative_expression",
          "named": true
        },
        {
          "type": "navigation_expression",
          "named": true
        },
        {
          "type": "object_literal",
          "named": true
        },
        {
          "type": "parenthesized_expression",
          "named": true
        },
        {
          "type": "postfix_expression",
          "named": true
        },
        {
          "type": "prefix_expression",
          "named": true
        },
        {
          "type": "range_expression",
          "named": true
        },
        {
          "type": "real_literal",
          "named": true
        },
        {
          "type": "simple_identifier",
          "named": true
        },
        {
          "type": "spread_expression",
          "named": true
        },
        {
          "type": "string_literal",
          "named": true
        },
        {
          "type": "super_expression",
          "named": true
        },
        {
          "type": "this_expression",
          "named": true
        },
        {
          "type": "try_expression",
          "named": true
        },
        {
          "type": "unsigned_literal",
          "named": true
        },
        {
          "type": "when_expression",
          "named": true
        }
      ]
    }
  },
  {
    "type": "range_test",
    "named": true,
    "fields": {},
    "children": {
      "multiple": false,
      "required": false,
      "types": [
        {
          "type": "additive_expression",
          "named": true
        },
        {
          "type": "anonymous_function",
          "named": true
        },
        {
          "type": "as_expression",
          "named": true
        },
        {
          "type": "bin_literal",
          "named": true
        },
        {
          "type": "boolean_literal",
          "named": true
        },
        {
          "type": "call_expression",
          "named": true
        },
        {
          "type": "callable_reference",
          "named": true
        },
        {
          "type": "character_literal",
          "named": true
        },
        {
          "type": "check_expression",
          "named": true
        },
        {
          "type": "collection_literal",
          "named": true
        },
        {
          "type": "comparison_expression",
          "named": true
        },
        {
          "type": "conjunction_expression",
          "named": true
        },
        {
          "type": "disjunction_expression",
          "named": true
        },
        {
          "type": "elvis_expression",
          "named": true
        },
        {
          "type": "equality_expression",
          "named": true
        },
        {
          "type": "hex_literal",
          "named": true
        },
        {
          "type": "if_expression",
          "named": true
        },
        {
          "type": "indexing_expression",
          "named": true
        },
        {
          "type": "infix_expression",
          "named": true
        },
        {
          "type": "integer_literal",
          "named": true
        },
        {
          "type": "jump_expression",
          "named": true
        },
        {
          "type": "lambda_literal",
          "named": true
        },
        {
          "type": "long_literal",
          "named": true
        },
        {
          "type": "multiplicative_expression",
          "named": true
        },
        {
          "type": "navigation_expression",
          "named": true
        },
        {
          "type": "object_literal",
          "named": true
        },
        {
          "type": "parenthesized_expression",
          "named": true
        },
        {
          "type": "postfix_expression",
          "named": true
        },
        {
          "type": "prefix_expression",
          "named": true
        },
        {
          "type": "range_expression",
          "named": true
        },
        {
          "type": "real_literal",
          "named": true
        },
        {
          "type": "simple_identifier",
          "named": true
        },
        {
          "type": "spread_expression",
          "named": true
        },
        {
          "type": "string_literal",
          "named": true
        },
        {
          "type": "super_expression",
          "named": true
        },
        {
          "type": "this_expression",
          "named": true
        },
        {
          "type": "try_expression",
          "named": true
        },
        {
          "type": "unsigned_literal",
          "named": true
        },
        {
          "type": "when_expression",
          "named": true
        }
      ]
    }
  },
  {
    "type": "secondary_constructor",
    "named": true,
    "fields": {},
    "children": {
      "multiple": true,
      "required": true,
      "types": [
        {
          "type": "constructor_delegation_call",
          "named": true
        },
        {
          "type": "function_value_parameters",
          "named": true
        },
        {
          "type": "modifiers",
          "named": true
        },
        {
          "type": "statements",
          "named": true
        }
      ]
    }
  },
  {
    "type": "setter",
    "named": true,
    "fields": {},
    "children": {
      "multiple": true,
      "required": false,
      "types": [
        {
          "type": "function_body",
          "named": true
        },
        {
          "type": "function_type",
          "named": true
        },
        {
          "type": "modifiers",
          "named": true
        },
        {
          "type": "not_nullable_type",
          "named": true
        },
        {
          "type": "nullable_type",
          "named": true
        },
        {
          "type": "parameter_with_optional_type",
          "named": true
        },
        {
          "type": "parenthesized_type",
          "named": true
        },
        {
          "type": "type_modifiers",
          "named": true
        },
        {
          "type": "user_type",
          "named": true
        }
      ]
    }
  },
  {
    "type": "shebang_line",
    "named": true,
    "fields": {}
  },
  {
    "type": "simple_identifier",
    "named": true,
    "fields": {}
  },
  {
    "type": "source_file",
    "named": true,
    "fields": {},
    "children": {
      "multiple": true,
      "required": false,
      "types": [
        {
          "type": "additive_expression",
          "named": true
        },
        {
          "type": "annotation",
          "named": true
        },
        {
          "type": "anonymous_function",
          "named": true
        },
        {
          "type": "as_expression",
          "named": true
        },
        {
          "type": "assignment",
          "named": true
        },
        {
          "type": "bin_literal",
          "named": true
        },
        {
          "type": "boolean_literal",
          "named": true
        },
        {
          "type": "call_expression",
          "named": true
        },
        {
          "type": "callable_reference",
          "named": true
        },
        {
          "type": "character_literal",
          "named": true
        },
        {
          "type": "check_expression",
          "named": true
        },
        {
          "type": "class_declaration",
          "named": true
        },
        {
          "type": "collection_literal",
          "named": true
        },
        {
          "type": "comparison_expression",
          "named": true
        },
        {
          "type": "conjunction_expression",
          "named": true
        },
        {
          "type": "disjunction_expression",
          "named": true
        },
        {
          "type": "do_while_statement",
          "named": true
        },
        {
          "type": "elvis_expression",
          "named": true
        },
        {
          "type": "equality_expression",
          "named": true
        },
        {
          "type": "file_annotation",
          "named": true
        },
        {
          "type": "for_statement",
          "named": true
        },
        {
          "type": "function_declaration",
          "named": true
        },
        {
          "type": "getter",
          "named": true
        },
        {
          "type": "hex_literal",
          "named": true
        },
        {
          "type": "if_expression",
          "named": true
        },
        {
          "type": "import_list",
          "named": true
        },
        {
          "type": "indexing_expression",
          "named": true
        },
        {
          "type": "infix_expression",
          "named": true
        },
        {
          "type": "integer_literal",
          "named": true
        },
        {
          "type": "jump_expression",
          "named": true
        },
        {
          "type": "label",
          "named": true
        },
        {
          "type": "lambda_literal",
          "named": true
        },
        {
          "type": "long_literal",
          "named": true
        },
        {
          "type": "multiplicative_expression",
          "named": true
        },
        {
          "type": "navigation_expression",
          "named": true
        },
        {
          "type": "object_declaration",
          "named": true
        },
        {
          "type": "object_literal",
          "named": true
        },
        {
          "type": "package_header",
          "named": true
        },
        {
          "type": "parenthesized_expression",
          "named": true
        },
        {
          "type": "postfix_expression",
          "named": true
        },
        {
          "type": "prefix_expression",
          "named": true
        },
        {
          "type": "property_declaration",
          "named": true
        },
        {
          "type": "range_expression",
          "named": true
        },
        {
          "type": "real_literal",
          "named": true
        },
        {
          "type": "setter",
          "named": true
        },
        {
          "type": "shebang_line",
          "named": true
        },
        {
          "type": "simple_identifier",
          "named": true
        },
        {
          "type": "spread_expression",
          "named": true
        },
        {
          "type": "string_literal",
          "named": true
        },
        {
          "type": "super_expression",
          "named": true
        },
        {
          "type": "this_expression",
          "named": true
        },
        {
          "type": "try_expression",
          "named": true
        },
        {
          "type": "type_alias",
          "named": true
        },
        {
          "type": "unsigned_literal",
          "named": true
        },
        {
          "type": "when_expression",
          "named": true
        },
        {
          "type": "while_statement",
          "named": true
        }
      ]
    }
  },
  {
    "type": "spread_expression",
    "named": true,
    "fields": {},
    "children": {
      "multiple": false,
      "required": false,
      "types": [
        {
          "type": "additive_expression",
          "named": true
        },
        {
          "type": "anonymous_function",
          "named": true
        },
        {
          "type": "as_expression",
          "named": true
        },
        {
          "type": "bin_literal",
          "named": true
        },
        {
          "type": "boolean_literal",
          "named": true
        },
        {
          "type": "call_expression",
          "named": true
        },
        {
          "type": "callable_reference",
          "named": true
        },
        {
          "type": "character_literal",
          "named": true
        },
        {
          "type": "check_expression",
          "named": true
        },
        {
          "type": "collection_literal",
          "named": true
        },
        {
          "type": "comparison_expression",
          "named": true
        },
        {
          "type": "conjunction_expression",
          "named": true
        },
        {
          "type": "disjunction_expression",
          "named": true
        },
        {
          "type": "elvis_expression",
          "named": true
        },
        {
          "type": "equality_expression",
          "named": true
        },
        {
          "type": "hex_literal",
          "named": true
        },
        {
          "type": "if_expression",
          "named": true
        },
        {
          "type": "indexing_expression",
          "named": true
        },
        {
          "type": "infix_expression",
          "named": true
        },
        {
          "type": "integer_literal",
          "named": true
        },
        {
          "type": "jump_expression",
          "named": true
        },
        {
          "type": "lambda_literal",
          "named": true
        },
        {
          "type": "long_literal",
          "named": true
        },
        {
          "type": "multiplicative_expression",
          "named": true
        },
        {
          "type": "navigation_expression",
          "named": true
        },
        {
          "type": "object_literal",
          "named": true
        },
        {
          "type": "parenthesized_expression",
          "named": true
        },
        {
          "type": "postfix_expression",
          "named": true
        },
        {
          "type": "prefix_expression",
          "named": true
        },
        {
          "type": "range_expression",
          "named": true
        },
        {
          "type": "real_literal",
          "named": true
        },
        {
          "type": "simple_identifier",
          "named": true
        },
        {
          "type": "spread_expression",
          "named": true
        },
        {
          "type": "string_literal",
          "named": true
        },
        {
          "type": "super_expression",
          "named": true
        },
        {
          "type": "this_expression",
          "named": true
        },
        {
          "type": "try_expression",
          "named": true
        },
        {
          "type": "unsigned_literal",
          "named": true
        },
        {
          "type": "when_expression",
          "named": true
        }
      ]
    }
  },
  {
    "type": "statements",
    "named": true,
    "fields": {},
    "children": {
      "multiple": true,
      "required": false,
      "types": [
        {
          "type": "additive_expression",
          "named": true
        },
        {
          "type": "annotation",
          "named": true
        },
        {
          "type": "anonymous_function",
          "named": true
        },
        {
          "type": "as_expression",
          "named": true
        },
        {
          "type": "assignment",
          "named": true
        },
        {
          "type": "bin_literal",
          "named": true
        },
        {
          "type": "boolean_literal",
          "named": true
        },
        {
          "type": "call_expression",
          "named": true
        },
        {
          "type": "callable_reference",
          "named": true
        },
        {
          "type": "character_literal",
          "named": true
        },
        {
          "type": "check_expression",
          "named": true
        },
        {
          "type": "class_declaration",
          "named": true
        },
        {
          "type": "collection_literal",
          "named": true
        },
        {
          "type": "comparison_expression",
          "named": true
        },
        {
          "type": "conjunction_expression",
          "named": true
        },
        {
          "type": "disjunction_expression",
          "named": true
        },
        {
          "type": "do_while_statement",
          "named": true
        },
        {
          "type": "elvis_expression",
          "named": true
        },
        {
          "type": "equality_expression",
          "named": true
        },
        {
          "type": "for_statement",
          "named": true
        },
        {
          "type": "function_declaration",
          "named": true
        },
        {
          "type": "getter",
          "named": true
        },
        {
          "type": "hex_literal",
          "named": true
        },
        {
          "type": "if_expression",
          "named": true
        },
        {
          "type": "indexing_expression",
          "named": true
        },
        {
          "type": "infix_expression",
          "named": true
        },
        {
          "type": "integer_literal",
          "named": true
        },
        {
          "type": "jump_expression",
          "named": true
        },
        {
          "type": "label",
          "named": true
        },
        {
          "type": "lambda_literal",
          "named": true
        },
        {
          "type": "long_literal",
          "named": true
        },
        {
          "type": "multiplicative_expression",
          "named": true
        },
        {
          "type": "navigation_expression",
          "named": true
        },
        {
          "type": "object_declaration",
          "named": true
        },
        {
          "type": "object_literal",
          "named": true
        },
        {
          "type": "parenthesized_expression",
          "named": true
        },
        {
          "type": "postfix_expression",
          "named": true
        },
        {
          "type": "prefix_expression",
          "named": true
        },
        {
          "type": "property_declaration",
          "named": true
        },
        {
          "type": "range_expression",
          "named": true
        },
        {
          "type": "real_literal",
          "named": true
        },
        {
          "type": "setter",
          "named": true
        },
        {
          "type": "simple_identifier",
          "named": true
        },
        {
          "type": "spread_expression",
          "named": true
        },
        {
          "type": "string_literal",
          "named": true
        },
        {
          "type": "super_expression",
          "named": true
        },
        {
          "type": "this_expression",
          "named": true
        },
        {
          "type": "try_expression",
          "named": true
        },
        {
          "type": "type_alias",
          "named": true
        },
        {
          "type": "unsigned_literal",
          "named": true
        },
        {
          "type": "when_expression",
          "named": true
        },
        {
          "type": "while_statement",
          "named": true
        }
      ]
    }
  },
  {
    "type": "string_literal",
    "named": true,
    "fields": {},
    "children": {
      "multiple": true,
      "required": false,
      "types": [
        {
          "type": "interpolated_expression",
          "named": true
        },
        {
          "type": "interpolated_identifier",
          "named": true
        }
      ]
    }
  },
  {
    "type": "super_expression",
    "named": true,
    "fields": {}
  },
  {
    "type": "this_expression",
    "named": true,
    "fields": {}
  },
  {
    "type": "try_expression",
    "named": true,
    "fields": {},
    "children": {
      "multiple": true,
      "required": true,
      "types": [
        {
          "type": "catch_block",
          "named": true
        },
        {
          "type": "finally_block",
          "named": true
        },
        {
          "type": "statements",
          "named": true
        }
      ]
    }
  },
  {
    "type": "type_alias",
    "named": true,
    "fields": {},
    "children": {
      "multiple": true,
      "required": true,
      "types": [
        {
          "type": "function_type",
          "named": true
        },
        {
          "type": "modifiers",
          "named": true
        },
        {
          "type": "not_nullable_type",
          "named": true
        },
        {
          "type": "nullable_type",
          "named": true
        },
        {
          "type": "parenthesized_type",
          "named": true
        },
        {
          "type": "type_identifier",
          "named": true
        },
        {
          "type": "type_modifiers",
          "named": true
        },
        {
          "type": "type_parameters",
          "named": true
        },
        {
          "type": "user_type",
          "named": true
        }
      ]
    }
  },
  {
    "type": "type_arguments",
    "named": true,
    "fields": {},
    "children": {
      "multiple": true,
      "required": true,
      "types": [
        {
          "type": "type_projection",
          "named": true
        }
      ]
    }
  },
  {
    "type": "type_constraint",
    "named": true,
    "fields": {},
    "children": {
      "multiple": true,
      "required": true,
      "types": [
        {
          "type": "annotation",
          "named": true
        },
        {
          "type": "function_type",
          "named": true
        },
        {
          "type": "not_nullable_type",
          "named": true
        },
        {
          "type": "nullable_type",
          "named": true
        },
        {
          "type": "parenthesized_type",
          "named": true
        },
        {
          "type": "type_identifier",
          "named": true
        },
        {
          "type": "type_modifiers",
          "named": true
        },
        {
          "type": "user_type",
          "named": true
        }
      ]
    }
  },
  {
    "type": "type_constraints",
    "named": true,
    "fields": {},
    "children": {
      "multiple": true,
      "required": true,
      "types": [
        {
          "type": "type_constraint",
          "named": true
        }
      ]
    }
  },
  {
    "type": "type_identifier",
    "named": true,
    "fields": {}
  },
  {
    "type": "type_modifiers",
    "named": true,
    "fields": {},
    "children": {
      "multiple": true,
      "required": false,
      "types": [
        {
          "type": "annotation",
          "named": true
        }
      ]
    }
  },
  {
    "type": "type_parameter",
    "named": true,
    "fields": {},
    "children": {
      "multiple": true,
      "required": true,
      "types": [
        {
          "type": "function_type",
          "named": true
        },
        {
          "type": "not_nullable_type",
          "named": true
        },
        {
          "type": "nullable_type",
          "named": true
        },
        {
          "type": "parenthesized_type",
          "named": true
        },
        {
          "type": "type_identifier",
          "named": true
        },
        {
          "type": "type_modifiers",
          "named": true
        },
        {
          "type": "type_parameter_modifiers",
          "named": true
        },
        {
          "type": "user_type",
          "named": true
        }
      ]
    }
  },
  {
    "type": "type_parameter_modifiers",
    "named": true,
    "fields": {},
    "children": {
      "multiple": true,
      "required": true,
      "types": [
        {
          "type": "annotation",
          "named": true
        },
        {
          "type": "reification_modifier",
          "named": true
        },
        {
          "type": "variance_modifier",
          "named": true
        }
      ]
    }
  },
  {
    "type": "type_parameters",
    "named": true,
    "fields": {},
    "children": {
      "multiple": true,
      "required": true,
      "types": [
        {
          "type": "type_parameter",
          "named": true
        }
      ]
    }
  },
  {
    "type": "type_projection",
    "named": true,
    "fields": {},
    "children": {
      "multiple": true,
      "required": false,
      "types": [
        {
          "type": "function_type",
          "named": true
        },
        {
          "type": "not_nullable_type",
          "named": true
        },
        {
          "type": "nullable_type",
          "named": true
        },
        {
          "type": "parenthesized_type",
          "named": true
        },
        {
          "type": "type_modifiers",
          "named": true
        },
        {
          "type": "type_projection_modifiers",
          "named": true
        },
        {
          "type": "user_type",
          "named": true
        }
      ]
    }
  },
  {
    "type": "type_projection_modifiers",
    "named": true,
    "fields": {},
    "children": {
      "multiple": true,
      "required": true,
      "types": [
        {
          "type": "variance_modifier",
          "named": true
        }
      ]
    }
  },
  {
    "type": "type_test",
    "named": true,
    "fields": {},
    "children": {
      "multiple": true,
      "required": false,
      "types": [
        {
          "type": "function_type",
          "named": true
        },
        {
          "type": "not_nullable_type",
          "named": true
        },
        {
          "type": "nullable_type",
          "named": true
        },
        {
          "type": "parenthesized_type",
          "named": true
        },
        {
          "type": "type_modifiers",
          "named": true
        },
        {
          "type": "user_type",
          "named": true
        }
      ]
    }
  },
  {
    "type": "unsigned_literal",
    "named": true,
    "fields": {},
    "children": {
      "multiple": false,
      "required": true,
      "types": [
        {
          "type": "bin_literal",
          "named": true
        },
        {
          "type": "hex_literal",
          "named": true
        },
        {
          "type": "integer_literal",
          "named": true
        }
      ]
    }
  },
  {
    "type": "use_site_target",
    "named": true,
    "fields": {}
  },
  {
    "type": "user_type",
    "named": true,
    "fields": {},
    "children": {
      "multiple": true,
      "required": true,
      "types": [
        {
          "type": "type_arguments",
          "named": true
        },
        {
          "type": "type_identifier",
          "named": true
        }
      ]
    }
  },
  {
    "type": "value_argument",
    "named": true,
    "fields": {},
    "children": {
      "multiple": true,
      "required": false,
      "types": [
        {
          "type": "additive_expression",
          "named": true
        },
        {
          "type": "annotation",
          "named": true
        },
        {
          "type": "anonymous_function",
          "named": true
        },
        {
          "type": "as_expression",
          "named": true
        },
        {
          "type": "bin_literal",
          "named": true
        },
        {
          "type": "boolean_literal",
          "named": true
        },
        {
          "type": "call_expression",
          "named": true
        },
        {
          "type": "callable_reference",
          "named": true
        },
        {
          "type": "character_literal",
          "named": true
        },
        {
          "type": "check_expression",
          "named": true
        },
        {
          "type": "collection_literal",
          "named": true
        },
        {
          "type": "comparison_expression",
          "named": true
        },
        {
          "type": "conjunction_expression",
          "named": true
        },
        {
          "type": "disjunction_expression",
          "named": true
        },
        {
          "type": "elvis_expression",
          "named": true
        },
        {
          "type": "equality_expression",
          "named": true
        },
        {
          "type": "hex_literal",
          "named": true
        },
        {
          "type": "if_expression",
          "named": true
        },
        {
          "type": "indexing_expression",
          "named": true
        },
        {
          "type": "infix_expression",
          "named": true
        },
        {
          "type": "integer_literal",
          "named": true
        },
        {
          "type": "jump_expression",
          "named": true
        },
        {
          "type": "lambda_literal",
          "named": true
        },
        {
          "type": "long_literal",
          "named": true
        },
        {
          "type": "multiplicative_expression",
          "named": true
        },
        {
          "type": "navigation_expression",
          "named": true
        },
        {
          "type": "object_literal",
          "named": true
        },
        {
          "type": "parenthesized_expression",
          "named": true
        },
        {
          "type": "postfix_expression",
          "named": true
        },
        {
          "type": "prefix_expression",
          "named": true
        },
        {
          "type": "range_expression",
          "named": true
        },
        {
          "type": "real_literal",
          "named": true
        },
        {
          "type": "simple_identifier",
          "named": true
        },
        {
          "type": "spread_expression",
          "named": true
        },
        {
          "type": "string_literal",
          "named": true
        },
        {
          "type": "super_expression",
          "named": true
        },
        {
          "type": "this_expression",
          "named": true
        },
        {
          "type": "try_expression",
          "named": true
        },
        {
          "type": "unsigned_literal",
          "named": true
        },
        {
          "type": "when_expression",
          "named": true
        }
      ]
    }
  },
  {
    "type": "value_arguments",
    "named": true,
    "fields": {},
    "children": {
      "multiple": true,
      "required": false,
      "types": [
        {
          "type": "value_argument",
          "named": true
        }
      ]
    }
  },
  {
    "type": "variable_declaration",
    "named": true,
    "fields": {},
    "children": {
      "multiple": true,
      "required": true,
      "types": [
        {
          "type": "function_type",
          "named": true
        },
        {
          "type": "not_nullable_type",
          "named": true
        },
        {
          "type": "nullable_type",
          "named": true
        },
        {
          "type": "parenthesized_type",
          "named": true
        },
        {
          "type": "simple_identifier",
          "named": true
        },
        {
          "type": "type_modifiers",
          "named": true
        },
        {
          "type": "user_type",
          "named": true
        }
      ]
    }
  },
  {
    "type": "variance_modifier",
    "named": true,
    "fields": {}
  },
  {
    "type": "visibility_modifier",
    "named": true,
    "fields": {}
  },
  {
    "type": "when_condition",
    "named": true,
    "fields": {},
    "children": {
      "multiple": false,
      "required": false,
      "types": [
        {
          "type": "additive_expression",
          "named": true
        },
        {
          "type": "anonymous_function",
          "named": true
        },
        {
          "type": "as_expression",
          "named": true
        },
        {
          "type": "bin_literal",
          "named": true
        },
        {
          "type": "boolean_literal",
          "named": true
        },
        {
          "type": "call_expression",
          "named": true
        },
        {
          "type": "callable_reference",
          "named": true
        },
        {
          "type": "character_literal",
          "named": true
        },
        {
          "type": "check_expression",
          "named": true
        },
        {
          "type": "collection_literal",
          "named": true
        },
        {
          "type": "comparison_expression",
          "named": true
        },
        {
          "type": "conjunction_expression",
          "named": true
        },
        {
          "type": "disjunction_expression",
          "named": true
        },
        {
          "type": "elvis_expression",
          "named": true
        },
        {
          "type": "equality_expression",
          "named": true
        },
        {
          "type": "hex_literal",
          "named": true
        },
        {
          "type": "if_expression",
          "named": true
        },
        {
          "type": "indexing_expression",
          "named": true
        },
        {
          "type": "infix_expression",
          "named": true
        },
        {
          "type": "integer_literal",
          "named": true
        },
        {
          "type": "jump_expression",
          "named": true
        },
        {
          "type": "lambda_literal",
          "named": true
        },
        {
          "type": "long_literal",
          "named": true
        },
        {
          "type": "multiplicative_expression",
          "named": true
        },
        {
          "type": "navigation_expression",
          "named": true
        },
        {
          "type": "object_literal",
          "named": true
        },
        {
          "type": "parenthesized_expression",
          "named": true
        },
        {
          "type": "postfix_expression",
          "named": true
        },
        {
          "type": "prefix_expression",
          "named": true
        },
        {
          "type": "range_expression",
          "named": true
        },
        {
          "type": "range_test",
          "named": true
        },
        {
          "type": "real_literal",
          "named": true
        },
        {
          "type": "simple_identifier",
          "named": true
        },
        {
          "type": "spread_expression",
          "named": true
        },
        {
          "type": "string_literal",
          "named": true
        },
        {
          "type": "super_expression",
          "named": true
        },
        {
          "type": "this_expression",
          "named": true
        },
        {
          "type": "try_expression",
          "named": true
        },
        {
          "type": "type_test",
          "named": true
        },
        {
          "type": "unsigned_literal",
          "named": true
        },
        {
          "type": "when_expression",
          "named": true
        }
      ]
    }
  },
  {
    "type": "when_entry",
    "named": true,
    "fields": {},
    "children": {
      "multiple": true,
      "required": true,
      "types": [
        {
          "type": "control_structure_body",
          "named": true
        },
        {
          "type": "when_condition",
          "named": true
        }
      ]
    }
  },
  {
    "type": "when_expression",
    "named": true,
    "fields": {},
    "children": {
      "multiple": true,
      "required": false,
      "types": [
        {
          "type": "when_entry",
          "named": true
        },
        {
          "type": "when_subject",
          "named": true
        }
      ]
    }
  },
  {
    "type": "when_subject",
    "named": true,
    "fields": {},
    "children": {
      "multiple": true,
      "required": false,
      "types": [
        {
          "type": "additive_expression",
          "named": true
        },
        {
          "type": "annotation",
          "named": true
        },
        {
          "type": "anonymous_function",
          "named": true
        },
        {
          "type": "as_expression",
          "named": true
        },
        {
          "type": "bin_literal",
          "named": true
        },
        {
          "type": "boolean_literal",
          "named": true
        },
        {
          "type": "call_expression",
          "named": true
        },
        {
          "type": "callable_reference",
          "named": true
        },
        {
          "type": "character_literal",
          "named": true
        },
        {
          "type": "check_expression",
          "named": true
        },
        {
          "type": "collection_literal",
          "named": true
        },
        {
          "type": "comparison_expression",
          "named": true
        },
        {
          "type": "conjunction_expression",
          "named": true
        },
        {
          "type": "disjunction_expression",
          "named": true
        },
        {
          "type": "elvis_expression",
          "named": true
        },
        {
          "type": "equality_expression",
          "named": true
        },
        {
          "type": "hex_literal",
          "named": true
        },
        {
          "type": "if_expression",
          "named": true
        },
        {
          "type": "indexing_expression",
          "named": true
        },
        {
          "type": "infix_expression",
          "named": true
        },
        {
          "type": "integer_literal",
          "named": true
        },
        {
          "type": "jump_expression",
          "named": true
        },
        {
          "type": "lambda_literal",
          "named": true
        },
        {
          "type": "long_literal",
          "named": true
        },
        {
          "type": "multiplicative_expression",
          "named": true
        },
        {
          "type": "navigation_expression",
          "named": true
        },
        {
          "type": "object_literal",
          "named": true
        },
        {
          "type": "parenthesized_expression",
          "named": true
        },
        {
          "type": "postfix_expression",
          "named": true
        },
        {
          "type": "prefix_expression",
          "named": true
        },
        {
          "type": "range_expression",
          "named": true
        },
        {
          "type": "real_literal",
          "named": true
        },
        {
          "type": "simple_identifier",
          "named": true
        },
        {
          "type": "spread_expression",
          "named": true
        },
        {
          "type": "string_literal",
          "named": true
        },
        {
          "type": "super_expression",
          "named": true
        },
        {
          "type": "this_expression",
          "named": true
        },
        {
          "type": "try_expression",
          "named": true
        },
        {
          "type": "unsigned_literal",
          "named": true
        },
        {
          "type": "variable_declaration",
          "named": true
        },
        {
          "type": "when_expression",
          "named": true
        }
      ]
    }
  },
  {
    "type": "while_statement",
    "named": true,
    "fields": {},
    "children": {
      "multiple": true,
      "required": false,
      "types": [
        {
          "type": "additive_expression",
          "named": true
        },
        {
          "type": "anonymous_function",
          "named": true
        },
        {
          "type": "as_expression",
          "named": true
        },
        {
          "type": "bin_literal",
          "named": true
        },
        {
          "type": "boolean_literal",
          "named": true
        },
        {
          "type": "call_expression",
          "named": true
        },
        {
          "type": "callable_reference",
          "named": true
        },
        {
          "type": "character_literal",
          "named": true
        },
        {
          "type": "check_expression",
          "named": true
        },
        {
          "type": "collection_literal",
          "named": true
        },
        {
          "type": "comparison_expression",
          "named": true
        },
        {
          "type": "conjunction_expression",
          "named": true
        },
        {
          "type": "control_structure_body",
          "named": true
        },
        {
          "type": "disjunction_expression",
          "named": true
        },
        {
          "type": "elvis_expression",
          "named": true
        },
        {
          "type": "equality_expression",
          "named": true
        },
        {
          "type": "hex_literal",
          "named": true
        },
        {
          "type": "if_expression",
          "named": true
        },
        {
          "type": "indexing_expression",
          "named": true
        },
        {
          "type": "infix_expression",
          "named": true
        },
        {
          "type": "integer_literal",
          "named": true
        },
        {
          "type": "jump_expression",
          "named": true
        },
        {
          "type": "lambda_literal",
          "named": true
        },
        {
          "type": "long_literal",
          "named": true
        },
        {
          "type": "multiplicative_expression",
          "named": true
        },
        {
          "type": "navigation_expression",
          "named": true
        },
        {
          "type": "object_literal",
          "named": true
        },
        {
          "type": "parenthesized_expression",
          "named": true
        },
        {
          "type": "postfix_expression",
          "named": true
        },
        {
          "type": "prefix_expression",
          "named": true
        },
        {
          "type": "range_expression",
          "named": true
        },
        {
          "type": "real_literal",
          "named": true
        },
        {
          "type": "simple_identifier",
          "named": true
        },
        {
          "type": "spread_expression",
          "named": true
        },
        {
          "type": "string_literal",
          "named": true
        },
        {
          "type": "super_expression",
          "named": true
        },
        {
          "type": "this_expression",
          "named": true
        },
        {
          "type": "try_expression",
          "named": true
        },
        {
          "type": "unsigned_literal",
          "named": true
        },
        {
          "type": "when_expression",
          "named": true
        }
      ]
    }
  },
  {
    "type": "!",
    "named": false
  },
  {
    "type": "!!",
    "named": false
  },
  {
    "type": "!=",
    "named": false
  },
  {
    "type": "!==",
    "named": false
  },
  {
    "type": "!in",
    "named": false
  },
  {
    "type": "!is",
    "named": false
  },
  {
    "type": "#!",
    "named": false
  },
  {
    "type": "$",
    "named": false
  },
  {
    "type": "${",
    "named": false
  },
  {
    "type": "%",
    "named": false
  },
  {
    "type": "%=",
    "named": false
  },
  {
    "type": "&",
    "named": false
  },
  {
    "type": "&&",
    "named": false
  },
  {
    "type": "'",
    "named": false
  },
  {
    "type": "(",
    "named": false
  },
  {
    "type": ")",
    "named": false
  },
  {
    "type": "*",
    "named": false
  },
  {
    "type": "*=",
    "named": false
  },
  {
    "type": "+",
    "named": false
  },
  {
    "type": "++",
    "named": false
  },
  {
    "type": "+=",
    "named": false
  },
  {
    "type": ",",
    "named": false
  },
  {
    "type": "-",
    "named": false
  },
  {
    "type": "--",
    "named": false
  },
  {
    "type": "-=",
    "named": false
  },
  {
    "type": "->",
    "named": false
  },
  {
    "type": ".",
    "named": false
  },
  {
    "type": ".*",
    "named": false
  },
  {
    "type": "..",
    "named": false
  },
  {
    "type": "/",
    "named": false
  },
  {
    "type": "/=",
    "named": false
  },
  {
    "type": ":",
    "named": false
  },
  {
    "type": "::",
    "named": false
  },
  {
    "type": ";",
    "named": false
  },
  {
    "type": "<",
    "named": false
  },
  {
    "type": "<=",
    "named": false
  },
  {
    "type": "=",
    "named": false
  },
  {
    "type": "==",
    "named": false
  },
  {
    "type": "===",
    "named": false
  },
  {
    "type": ">",
    "named": false
  },
  {
    "type": ">=",
    "named": false
  },
  {
    "type": "?.",
    "named": false
  },
  {
    "type": "?:",
    "named": false
  },
  {
    "type": "@",
    "named": false
  },
  {
    "type": "L",
    "named": false
  },
  {
    "type": "[",
    "named": false
  },
  {
    "type": "\\u",
    "named": false
  },
  {
    "type": "]",
    "named": false
  },
  {
    "type": "abstract",
    "named": false
  },
  {
    "type": "actual",
    "named": false
  },
  {
    "type": "annotation",
    "named": false
  },
  {
    "type": "as",
    "named": false
  },
  {
    "type": "as?",
    "named": false
  },
  {
    "type": "bin_literal",
    "named": true
  },
  {
    "type": "break",
    "named": false
  },
  {
    "type": "break@",
    "named": false
  },
  {
    "type": "by",
    "named": false
  },
  {
    "type": "catch",
    "named": false
  },
  {
    "type": "class",
    "named": false
  },
  {
    "type": "companion",
    "named": false
  },
  {
    "type": "constructor",
    "named": false
  },
  {
    "type": "continue",
    "named": false
  },
  {
    "type": "continue@",
    "named": false
  },
  {
    "type": "crossinline",
    "named": false
  },
  {
    "type": "data",
    "named": false
  },
  {
    "type": "delegate",
    "named": false
  },
  {
    "type": "do",
    "named": false
  },
  {
    "type": "dynamic",
    "named": false
  },
  {
    "type": "else",
    "named": false
  },
  {
    "type": "enum",
    "named": false
  },
  {
    "type": "expect",
    "named": false
  },
  {
    "type": "external",
    "named": false
  },
  {
    "type": "false",
    "named": false
  },
  {
    "type": "field",
    "named": false
  },
  {
    "type": "file",
    "named": false
  },
  {
    "type": "final",
    "named": false
  },
  {
    "type": "finally",
    "named": false
  },
  {
    "type": "for",
    "named": false
  },
  {
    "type": "fun",
    "named": false
  },
  {
    "type": "get",
    "named": false
  },
  {
    "type": "hex_literal",
    "named": true
  },
  {
    "type": "if",
    "named": false
  },
  {
    "type": "import",
    "named": false
  },
  {
    "type": "in",
    "named": false
  },
  {
    "type": "infix",
    "named": false
  },
  {
    "type": "init",
    "named": false
  },
  {
    "type": "inline",
    "named": false
  },
  {
    "type": "inner",
    "named": false
  },
  {
    "type": "integer_literal",
    "named": true
  },
  {
    "type": "interface",
    "named": false
  },
  {
    "type": "internal",
    "named": false
  },
  {
    "type": "is",
    "named": false
  },
  {
    "type": "label",
    "named": true
  },
  {
    "type": "lateinit",
    "named": false
  },
  {
    "type": "line_comment",
    "named": true
  },
  {
    "type": "multiline_comment",
    "named": true
  },
  {
    "type": "noinline",
    "named": false
  },
  {
    "type": "null",
    "named": false
  },
  {
    "type": "object",
    "named": false
  },
  {
    "type": "open",
    "named": false
  },
  {
    "type": "operator",
    "named": false
  },
  {
    "type": "out",
    "named": false
  },
  {
    "type": "override",
    "named": false
  },
  {
    "type": "package",
    "named": false
  },
  {
    "type": "param",
    "named": false
  },
  {
    "type": "private",
    "named": false
  },
  {
    "type": "property",
    "named": false
  },
  {
    "type": "property_modifier",
    "named": true
  },
  {
    "type": "protected",
    "named": false
  },
  {
    "type": "public",
    "named": false
  },
  {
    "type": "real_literal",
    "named": true
  },
  {
    "type": "receiver",
    "named": false
  },
  {
    "type": "reification_modifier",
    "named": true
  },
  {
    "type": "return",
    "named": false
  },
  {
    "type": "return@",
    "named": false
  },
  {
    "type": "sealed",
    "named": false
  },
  {
    "type": "set",
    "named": false
  },
  {
    "type": "setparam",
    "named": false
  },
  {
    "type": "super",
    "named": false
  },
  {
    "type": "super@",
    "named": false
  },
  {
    "type": "suspend",
    "named": false
  },
  {
    "type": "tailrec",
    "named": false
  },
  {
    "type": "this",
    "named": false
  },
  {
    "type": "this@",
    "named": false
  },
  {
    "type": "throw",
    "named": false
  },
  {
    "type": "true",
    "named": false
  },
  {
    "type": "try",
    "named": false
  },
  {
    "type": "typealias",
    "named": false
  },
  {
    "type": "val",
    "named": false
  },
  {
    "type": "var",
    "named": false
  },
  {
    "type": "vararg",
    "named": false
  },
  {
    "type": "when",
    "named": false
  },
  {
    "type": "where",
    "named": false
  },
  {
    "type": "while",
    "named": false
  },
  {
    "type": "{",
    "named": false
  },
  {
    "type": "||",
    "named": false
  },
  {
    "type": "}",
    "named": false
  }
]<|MERGE_RESOLUTION|>--- conflicted
+++ resolved
@@ -3671,6 +3671,10 @@
           "named": true
         },
         {
+          "type": "not_nullable_type",
+          "named": true
+        },
+        {
           "type": "nullable_type",
           "named": true
         },
@@ -3723,6 +3727,10 @@
           "named": true
         },
         {
+          "type": "not_nullable_type",
+          "named": true
+        },
+        {
           "type": "nullable_type",
           "named": true
         },
@@ -3762,6 +3770,10 @@
           "named": true
         },
         {
+          "type": "not_nullable_type",
+          "named": true
+        },
+        {
           "type": "nullable_type",
           "named": true
         },
@@ -3805,15 +3817,7 @@
           "named": true
         },
         {
-<<<<<<< HEAD
-          "type": "not_nullable_type",
-          "named": true
-        },
-        {
-          "type": "nullable_type",
-=======
           "type": "bin_literal",
->>>>>>> 100d79fd
           "named": true
         },
         {
@@ -3909,15 +3913,7 @@
           "named": true
         },
         {
-<<<<<<< HEAD
-          "type": "not_nullable_type",
-          "named": true
-        },
-        {
-          "type": "nullable_type",
-=======
           "type": "parameter_modifiers",
->>>>>>> 100d79fd
           "named": true
         },
         {
@@ -3945,15 +3941,7 @@
           "named": true
         },
         {
-<<<<<<< HEAD
-          "type": "not_nullable_type",
-          "named": true
-        },
-        {
-          "type": "nullable_type",
-=======
           "type": "spread_expression",
->>>>>>> 100d79fd
           "named": true
         },
         {
